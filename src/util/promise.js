--- conflicted
+++ resolved
@@ -21,10 +21,7 @@
 // used for testing only to avoid its big mem & cpu overheads
 // using setImmediate to allow modules to change the env on startup
 if (process.env.DEBUG_MODE === 'true') {
-<<<<<<< HEAD
-=======
     console.log('Promise with longStackTraces on DEBUG_MODE');
->>>>>>> 58b7e7e9
     P.longStackTraces();
 }
 
