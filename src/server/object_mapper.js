/* jshint node:true */
'use strict';

/**
 *
 * MAPPER
 *
 * object = file
 * part = part of a file logically, points to a chunk
 * chunk = actual data of the part can be used by several object parts if identical
 * block = representation of a chunk on a specific node
 * fragment = if we use erasure coding than a chunk is divided to fragments
 * where if we lose one we can rebuild it using the rest.
 * each fragment will be replicated to x nodes as blocks
 *
 */
module.exports = {
    allocate_object_parts: allocate_object_parts,
    finalize_object_parts: finalize_object_parts,
    read_object_mappings: read_object_mappings,
    read_node_mappings: read_node_mappings,
    list_multipart_parts: list_multipart_parts,
    fix_multipart_parts: fix_multipart_parts,
    delete_object_mappings: delete_object_mappings,
    report_bad_block: report_bad_block,
    chunks_and_objects_count: chunks_and_objects_count
};

var _ = require('lodash');
var P = require('../util/promise');
var db = require('./db');
var server_rpc = require('./server_rpc').server_rpc;
var object_utils = require('./utils/object_mapper_utils');
var block_allocator = require('./block_allocator');
<<<<<<< HEAD
var range_utils = require('../util/range_utils');
=======
var Semaphore = require('../util/semaphore');
>>>>>>> c7ccd058
var config = require('../../config.js');
var dbg = require('../util/debug_module')(__filename);

/**
 *
 * allocate_object_parts - allocates the object parts, chunks and blocks and writes it to the db
 *
 */
function allocate_object_parts(bucket, obj, parts) {
    var new_blocks = [];
    var new_chunks = [];
    var new_parts = [];
    var digest_to_dup_chunk;
    var existing_parts;
    var remove_parts;
    var query_parts_params = _.map(parts, get_part_key);
    dbg.log1('GGG allocate_object_parts: start');

    var reply = {
        parts: _.times(parts.length, function() {
            return {};
        })
    };

    return P.join(

            // Check if some of the ObjectParts already exists from previous attempts
            P.when(db.ObjectPart.find({
                    system: obj.system,
                    obj: obj.id,
                    $or: query_parts_params,
                    deleted: null
                })
                .populate('chunk')
                .exec()),

            // dedup with existing chunks by lookup of the digest of the data
            process.env.DEDUP_DISABLED !== 'true' &&
            P.when(db.DataChunk.find({
                    system: obj.system,
                    digest_b64: {
                        $in: _.map(parts, function(part) {
                            return part.chunk.digest_b64;
                        })
                    },
                    deleted: null,
                })
                .exec())
        )
        .spread(function(existing_parts_arg, dup_chunks) {
            existing_parts = existing_parts_arg;
            digest_to_dup_chunk = _.indexBy(dup_chunks, function(chunk) {
                return chunk.digest_b64;
            });
            // find blocks of the dup chunks
            var chunks_ids = _.uniq(
                _.map(digest_to_dup_chunk, '_id').concat(
                    _.map(existing_parts, function(part) {
                        return part.chunk._id;
                    })));
            return chunks_ids.length && P.when(
                db.DataBlock.find({
                    chunk: {
                        $in: chunks_ids
                    },
                    deleted: null,
                })
                .populate('node')
                .exec());
        })
        .then(function(blocks) {

            // assign blocks to chunks
            var blocks_by_chunk_id = _.groupBy(blocks, 'chunk');
            _.each(digest_to_dup_chunk, function(chunk) {
                chunk.all_blocks = blocks_by_chunk_id[chunk._id];
                chunk.chunk_status = object_utils.analyze_chunk_status(chunk, chunk.all_blocks);
            });
            remove_parts = _.remove(existing_parts, function(existing_part) {
                var chunk = existing_part.chunk;
                if (!chunk) {
                    return true; // remove it
                }
                chunk.all_blocks = blocks_by_chunk_id[chunk._id];
                chunk.chunk_status = object_utils.analyze_chunk_status(chunk, chunk.all_blocks);
            });

            return P.map(parts, function(part, i) {
                var reply_part = reply.parts[i];
                var existing_part = _.find(existing_parts, get_part_key(part));
                var dup_chunk = digest_to_dup_chunk[part.chunk.digest_b64];

                if (existing_part) {
                    // part already exists, probably from a previous attempt, use it
                    // and don't create a new part
                    dbg.log2('allocate_object_parts: found existing part, not allocating new',
                        part.start, part.end, part.part_sequence_number);
                    part.db_part = existing_part;
                    part.db_chunk = existing_part.chunk;
                } else {
                    // create a new part
                    dbg.log3('allocate_object_parts: no existing part, allocating new',
                        part.start, part.end, part.part_sequence_number);
                    if (dup_chunk) {
                        part.db_chunk = dup_chunk;
                    } else {
                        part.db_chunk = /*new db.DataChunk*/ (_.extend({
                            _id: db.new_object_id(),
                            system: obj.system,
                            building: new Date(),
                        }, part.chunk));
                        new_chunks.push(part.db_chunk);
                    }
                    part.db_part = /*new db.ObjectPart*/ ({
                        _id: db.new_object_id(),
                        system: obj.system,
                        obj: obj.id,
                        start: part.start,
                        end: part.end,
                        part_sequence_number: part.part_sequence_number,
                        upload_part_number: part.upload_part_number || 0,
                        chunk: part.db_chunk
                    });
                    new_parts.push(part.db_part);
                }

                // Verify chunk health
                if (part.db_chunk.chunk_status &&
                    part.db_chunk.chunk_status.chunk_health !== 'unavailable') {
                    // Chunk health is ok, we can mark it as dedup
                    dbg.log3('allocate_object_parts: chunk already available');
                    reply_part.dedup = true;
                    return;
                }

                // Chunk is not available, create a new fragment on it
                dbg.log2('allocate_object_parts: chunk is unavailable,',
                    'allocating new block for it', part.db_chunk);
                var avoid_nodes = _.map(part.db_chunk.all_blocks, function(block) {
                    return block.node._id.toString();
                });
                return P.map(part.frags, function(fragment) {
                        return block_allocator.allocate_block(part.db_chunk, avoid_nodes)
                            .then(function(block) {
                                if (!block) {
                                    throw new Error('allocate_object_parts: no nodes for allocation');
                                }
                                block.layer = fragment.layer;
                                block.frag = fragment.frag;
                                if (fragment.layer_n) {
                                    block.layer_n = fragment.layer_n;
                                }
                                block.digest_type = fragment.digest_type;
                                block.digest_b64 = fragment.digest_b64;
                                avoid_nodes.push(block.node._id.toString());
                                new_blocks.push(block);
                                return block;
                            });
                    })
                    .then(function(new_blocks_of_chunk) {
                        dbg.log2('allocate_object_parts: part info', part,
                            'chunk', part.db_chunk,
                            'blocks', new_blocks_of_chunk);
                        reply_part.part = get_part_info({
                            part: part,
                            chunk: part.db_chunk,
                            blocks: new_blocks_of_chunk,
                            building: true
                        });
                    });
            });
        })
        .then(function() {
            _.each(new_blocks, function(x) {
                // x = x.toObject();
                // x.system = x.system._id;
                // x.tier = x.tier._id;
                x.node = x.node._id;
                x.chunk = x.chunk._id;
            });
            _.each(new_chunks, function(x) {
                // x = x.toObject();
                // x.system = x.system._id;
                // x.tier = x.tier._id;
                // x.bucket = x.bucket._id;
            });
            _.each(new_parts, function(x) {
                // x = x.toObject();
                // x.system = x.system._id;
                x.obj = db.new_object_id(x.obj);
                x.chunk = x.chunk._id;
            });
            dbg.log2('allocate_object_parts: db create blocks', new_blocks);
            dbg.log2('allocate_object_parts: db create chunks', new_chunks);
            dbg.log2('allocate_object_parts: db remove parts', remove_parts);
            dbg.log2('allocate_object_parts: db create parts', new_parts);
            // we send blocks and chunks to DB in parallel,
            // even if we fail, it will be ignored until someday we reclaim it
            return P.join(
                // new_blocks.length && db.DataBlock.create(new_blocks),
                new_blocks.length && P.when(db.DataBlock.collection.insertMany(new_blocks)),
                // new_chunks.length && db.DataChunk.create(new_chunks),
                new_chunks.length && P.when(db.DataChunk.collection.insertMany(new_chunks)),
                remove_parts.length && db.ObjectPart.update({
                    _id: {
                        $in: _.map(remove_parts, '_id')
                    }
                }, {
                    deleted: new Date()
                }, {
                    multi: true
                })
                .exec()
            );
        })
        .then(function() {
            // return new_parts.length && db.ObjectPart.create(new_parts);
            return new_parts.length && P.when(db.ObjectPart.collection.insertMany(new_parts));
        })
        .then(function() {
            dbg.log2('allocate_object_parts: DONE. parts', parts.length);
            return reply;
        }, function(err) {
            dbg.error('allocate_object_parts: ERROR', err.stack || err);
            throw err;
        });
}


/**
 *
 * finalize_object_parts
 * after the 1st block was uploaded this creates more blocks on other nodes
 * to replicate to but only in the db.
 *
 */
function finalize_object_parts(bucket, obj, parts) {
    var chunks;
    var block_ids = _.flatten(_.compact(_.map(parts, 'block_ids')));
    var query_parts_params = _.map(parts, get_part_key);

    return P.join(

            // find parts by start offset, deleted parts are handled later
            db.ObjectPart
            .find({
                obj: obj.id,
                $or: query_parts_params,
            })
            .populate('chunk')
            .exec(),

            // find blocks by list of ids, deleted blocks are handled later
            block_ids.length &&
            db.DataBlock.find({
                _id: {
                    $in: block_ids
                },
                // deleted blocks can occur due to report_bad_block,
                // so filter out and leave as trash
                deleted: null
            })
            .exec()
        )
        .spread(function(parts_res, blocks) {
            var parts_by_start = _.groupBy(parts_res, 'start');
            chunks = _.flatten(_.map(parts, function(part) {
                if (part.deleted) {
                    // Part was deleted before we finalized the object, race with delete ?
                    dbg.warn("BUG? during finalize found part marked as deleted ", part);
                }
                var part_res = parts_by_start[part.start];
                if (!part_res) {
                    throw new Error('part not found for obj ' +
                        obj.id + ' ' + range_utils.human_range(part));
                }
                return _.map(part_res, function(p) {
                    return p.chunk;
                });
            }));
            var chunk_by_id = _.indexBy(chunks, '_id');
            _.each(blocks, function(block) {
                dbg.log3('going to finalize block ', block);
                if (!block.building) {
                    dbg.warn("ERROR block not in building mode ", block);
                    // for reentrancy we avoid failing if the building mode
                    //  was already unset, and just go ahead with calling object_utils.build_chunks
                    // which will handle it all.
                    // throw new Error('block not in building mode');
                }
                var chunk = chunk_by_id[block.chunk];
                if (!chunk) {
                    throw new Error('missing block chunk for ' + block.chunk);
                }
            });

            dbg.log2("finalize_object_parts unset block building mode ", block_ids);
            return block_ids.length && db.DataBlock.collection.updateMany({
                _id: {
                    $in: _.map(block_ids, db.new_object_id)
                }
            }, {
                $unset: {
                    building: ''
                }
            }, {
                multi: true
            });
            // .exec();
        })
        .then(function() {
            // using a timeout to limit our wait here.
            // in case of failure to build, we suppress the error for the
            // sake of user experienceand leave it to the background worker.
            // TODO dont suppress build errors, fix them.
<<<<<<< HEAD
            return Q.fcall(function() {
                    return object_utils.build_chunks(chunks);
=======
            return P.fcall(function() {
                    return build_chunks(chunks);
>>>>>>> c7ccd058
                })
                .timeout(config.server_finalize_build_timeout, 'finalize build timeout')
                .then(null, function(err) {
                    dbg.error('finalize_object_parts: BUILD FAILED',
                        'leave it to background worker', err.stack || err);
                });
        })
        .then(function() {
            var end = parts[parts.length - 1].end;
            if (end > obj.upload_size) {
                return P.when(db.ObjectMD.collection.updateOne({
                        _id: obj._id
                    }, {
                        $set: {
                            upload_size: end
                        }
                    })
                    // .exec()
                );
            }
        })
        .then(function() {
            dbg.log0('finalize_object_parts: DONE. parts', parts.length);
        }, function(err) {
            dbg.error('finalize_object_parts: ERROR', err.stack || err);
            throw err;
        });
}


/**
 *
 * read_object_mappings
 *
 * query the db for existing parts and blocks which intersect the requested range,
 * return the blocks inside each part (part.fragments) like the api format
 * to make it ready for replying and simpler to iterate
 *
 * @params: obj, start, end, skip, limit
 */
function read_object_mappings(params) {
    var rng = sanitize_object_range(params.obj, params.start, params.end);
    if (!rng) { // empty range
        return [];
    }
    var start = rng.start;
    var end = rng.end;

    return P.fcall(function() {

            // find parts intersecting the [start,end) range
            var find = db.ObjectPart
                .find({
                    obj: params.obj.id,
                    start: {
                        $lt: end
                    },
                    end: {
                        $gt: start
                    },
                    deleted: null,
                })
                .sort('start')
                .populate('chunk');
            if (params.skip) find.skip(params.skip);
            if (params.limit) find.limit(params.limit);
            return find.exec();
        })
        .then(function(parts) {
            return read_parts_mappings({
                parts: parts,
                adminfo: params.adminfo
            });
        });
}


/**
 *
 * read_node_mappings
 *
 * @params: node, skip, limit
 */
function read_node_mappings(params) {
    var objects = {};
    var parts_per_obj_id = {};

    return P.fcall(function() {
            var find = db.DataBlock
                .find({
                    node: params.node.id,
                    deleted: null,
                })
                .sort('-_id');
            if (params.skip) find.skip(params.skip);
            if (params.limit) find.limit(params.limit);
            return find.exec();
        })
        .then(function(blocks) {
            return db.ObjectPart
                .find({
                    chunk: {
                        $in: _.map(blocks, 'chunk')
                    },
                    deleted: null,
                })
                .populate('chunk')
                .populate('obj')
                .exec();
        })
        .then(function(parts) {
            return read_parts_mappings({
                parts: parts,
                set_obj: true,
                adminfo: true
            });
        })
        .then(function(parts) {
            objects = {};
            parts_per_obj_id = _.groupBy(parts, function(part) {
                var obj = part.obj;
                delete part.obj;
                objects[obj.id] = obj;
                return obj.id;
            });

            return db.Bucket
                .find({
                    '_id': {
                        $in: _.uniq(_.map(objects, 'bucket'))
                    },
                    deleted: null,
                })
                .exec();
        }).then(function(buckets) {
            var buckets_by_id = _.indexBy(buckets, '_id');

            return _.map(objects, function(obj, obj_id) {

                return {
                    key: obj.key,
                    bucket: buckets_by_id[obj.bucket].name,
                    parts: parts_per_obj_id[obj_id]
                };
            });
        });
}



/**
 *
 * read_parts_mappings
 *
 * parts should have populated chunks
 *
 * @params: parts, set_obj, adminfo
 */
function read_parts_mappings(params) {
    var chunks = _.map(params.parts, 'chunk');
    var chunk_ids = _.pluck(chunks, 'id');

    // find all blocks of the resulting parts
    return P.when(db.DataBlock
            .find({
                chunk: {
                    $in: chunk_ids
                },
                deleted: null,
            })
            .sort('frag')
            .populate('node')
            .exec())
        .then(function(blocks) {
            var blocks_by_chunk = _.groupBy(blocks, 'chunk');
            var parts_reply = _.map(params.parts, function(part) {
                var chunk = part.chunk;
                var blocks = blocks_by_chunk[chunk.id];
                return get_part_info({
                    part: part,
                    chunk: chunk,
                    blocks: blocks,
                    set_obj: params.set_obj,
                    adminfo: params.adminfo
                });
            });
            return parts_reply;
        });
}



/**
 *
 * list_multipart_parts
 *
 */
function list_multipart_parts(params) {
    var max_parts = Math.min(params.max_parts || 50, 50);
    var marker = params.part_number_marker || 0;
    return P.when(db.ObjectPart.find({
                obj: params.obj.id,
                upload_part_number: {
                    $gte: marker,
                    $lt: marker + max_parts
                },
                deleted: null,
            })
            .sort('upload_part_number')
            // TODO set .limit(max_parts?)
            .populate('chunk')
            .exec())
        .then(function(parts) {
            var upload_parts = _.groupBy(parts, 'upload_part_number');
            dbg.log0('list_multipart_parts: upload_parts', upload_parts);
            var part_numbers = _.keys(upload_parts).sort();
            dbg.log0('list_multipart_parts: part_numbers', part_numbers);
            var last_part = parseInt(_.last(part_numbers), 10) || marker;
            return {
                part_number_marker: marker,
                max_parts: max_parts,
                // since we don't know here the real end number
                // then we just reply truncated=true until we get to the last iteration
                // where we don't find any parts.
                // TODO this logic fails if there is a gap of numbers. need to correct
                is_truncated: !!(part_numbers.length || !max_parts),
                next_part_number_marker: last_part + 1,
                upload_parts: _.map(part_numbers, function(num) {
                    return {
                        part_number: parseInt(num, 10),
                        size: _.reduce(upload_parts[num], function(sum, part) {
                            return sum + part.end - part.start;
                        }, 0)
                    };
                })
            };
        });
}



/**
 *
 * fix_multipart_parts
 *
 */
function fix_multipart_parts(obj) {
    return P.join(
            P.fcall(function() {
                // find part that need update of start and end offsets
                return db.ObjectPart.find({
                        obj: obj,
                        deleted: null
                    })
                    .sort({
                        upload_part_number: 1,
                        part_sequence_number: 1,
                        _id: -1 // when same, get newest first
                    })
                    .exec();
            }),
            // query to find the last part without upload_part_number
            // which has largest end offset.
            db.ObjectPart.find({
                obj: obj,
                upload_part_number: null,
                deleted: null
            })
            .sort({
                end: -1
            })
            .limit(1)
            .exec()
        )
        .spread(function(remaining_parts, last_stable_part) {
            var last_end = 0;
            var last_upload_part_number = 0;
            var last_part_sequence_number = -1;
            if (last_stable_part[0]) {
                last_end = last_stable_part[0].end;
                last_upload_part_number = last_stable_part[0].upload_part_number;
                last_part_sequence_number = last_stable_part[0].part_sequence_number;
            }
            dbg.log1('fix_multipart_parts: found remaining_parts', remaining_parts);
            dbg.log1('fix_multipart_parts: found last_stable_part', last_stable_part);
            var bulk_update = db.ObjectPart.collection.initializeUnorderedBulkOp();
            _.each(remaining_parts, function(part) {
                var mismatch;
                var unneeded;
                if (part.upload_part_number === last_upload_part_number) {
                    if (part.part_sequence_number === last_part_sequence_number) {
                        unneeded = true;
                    } else if (part.part_sequence_number !== last_part_sequence_number + 1) {
                        mismatch = true;
                    }
                } else if (part.upload_part_number === last_upload_part_number + 1) {
                    if (part.part_sequence_number !== 0) {
                        mismatch = true;
                    }
                } else {
                    mismatch = true;
                }
                if (mismatch) {
                    dbg.error('fix_multipart_parts: MISMATCH UPLOAD_PART_NUMBER',
                        'last_upload_part_number', last_upload_part_number,
                        'last_part_sequence_number', last_part_sequence_number,
                        'part', part);
                    throw new Error('fix_multipart_parts: MISMATCH UPLOAD_PART_NUMBER');
                } else if (unneeded) {
                    bulk_update.find({
                        _id: part._id
                    }).removeOne();
                } else {
                    var current_end = last_end + part.end - part.start;
                    dbg.log1('fix_multipart_parts: update part range',
                        last_end, '-', current_end, part);
                    bulk_update.find({
                        _id: part._id
                    }).updateOne({
                        $set: {
                            start: last_end,
                            end: current_end,
                        },
                        $unset: {
                            upload_part_number: ''
                        }
                    });
                    last_end = current_end;
                    last_upload_part_number = part.upload_part_number;
                    last_part_sequence_number = part.part_sequence_number;
                }
            });
            // calling execute on bulk and handling node callbacks
            return P.ninvoke(bulk_update, 'execute').thenResolve(last_end);
        });
}



/*
 * agent_delete_call
 * calls the agent with the delete API
 */
function agent_delete_call(node, del_blocks) {
<<<<<<< HEAD
    return Q.fcall(function() {
        var block_md = object_utils.get_block_md(del_blocks[0]);
=======
    return P.fcall(function() {
        var block_md = get_block_md(del_blocks[0]);
>>>>>>> c7ccd058
        return server_rpc.client.agent.delete_blocks({
            blocks: _.map(del_blocks, function(block) {
                return block._id.toString();
            })
        }, {
            address: block_md.address,
            timeout: 30000,
        }).then(function() {
            dbg.log0('agent_delete_call: DONE. node', node, 'del_blocks', del_blocks);
        }, function(err) {
            dbg.log0('agent_delete_call: ERROR node', node, 'del_blocks', del_blocks);
        });
    });
}

/*
 * delete_objects_from_agents
 * send delete request for the deleted DataBlocks to the agents
 */
function delete_objects_from_agents(deleted_chunk_ids) {
    //Find the deleted data blocks and their nodes
    P.when(db.DataBlock
            .find({
                chunk: {
                    $in: deleted_chunk_ids
                },
                //For now, query deleted as well as this gets executed in
                //delete_object_mappings with P.all along with the DataBlocks
                //deletion update
            })
            .populate('node')
            .exec())
        .then(function(deleted_blocks) {
            //TODO: If the overload of these calls is too big, we should protect
            //ourselves in a similar manner to the replication
            var blocks_by_node = _.groupBy(deleted_blocks, function(b) {
                return b.node._id;
            });

            return P.all(_.map(blocks_by_node, function(blocks, node) {
                return agent_delete_call(node, blocks);
            }));
        });
}

/**
 *
 * delete_object_mappings
 *
 */
function delete_object_mappings(obj) {
    // find parts intersecting the [start,end) range
    var deleted_parts;
    var all_chunk_ids;
    return P.when(db.ObjectPart
            .find({
                obj: obj.id,
                deleted: null,
            })
            .populate('chunk')
            .exec())
        .then(function(parts) {
            deleted_parts = parts;
            //Mark parts as deleted
            var in_object_parts = {
                _id: {
                    $in: _.pluck(parts, '_id')
                }
            };
            var deleted_update = {
                deleted: new Date()
            };
            var multi_opt = {
                multi: true
            };
            return db.ObjectPart.update(in_object_parts, deleted_update, multi_opt).exec();
        })
        .then(function() {
            var chunks = _.pluck(_.flatten(
                    _.map(deleted_parts, 'chunks')),
                'chunk');
            all_chunk_ids = _.pluck(chunks, '_id');
            //For every chunk, verify if its no longer referenced
            return db.ObjectPart
                .find({
                    chunk: {
                        $in: all_chunk_ids
                    },
                    deleted: null,
                })
                .exec();
        })
        .then(function(referring_parts) {
            //Seperate non referred chunks
            var referred_chunks_ids = _.pluck(_.flatten(
                    _.map(referring_parts, 'chunks')),
                'chunk');
            var non_referred_chunks_ids = db.obj_ids_difference(
                all_chunk_ids, referred_chunks_ids);
            dbg.log4("all object's chunk ids are", all_chunk_ids,
                "non referenced chunk ids are", non_referred_chunks_ids);
            //Update non reffered chunks and their blocks as deleted
            var in_chunk_ids = {
                $in: non_referred_chunks_ids
            };
            var chunk_query = {
                _id: in_chunk_ids
            };
            var block_query = {
                chunk: in_chunk_ids
            };
            var deleted_update = {
                deleted: new Date()
            };
            var multi_opt = {
                multi: true
            };
            return P.join(
                db.DataChunk.update(chunk_query, deleted_update, multi_opt).exec(),
                db.DataBlock.update(block_query, deleted_update, multi_opt).exec(),
                delete_objects_from_agents(non_referred_chunks_ids)
            );
        });
}



/**
 *
 * report_bad_block
 *
 * @params: obj, start, end, fragment, block_id, is_write
 *
 */
function report_bad_block(params) {
    return P.join(
            db.DataBlock.findById(params.block_id).exec(),
            db.ObjectPart.findOne(_.extend({
                system: params.obj.system,
                obj: params.obj.id,
            }, _.pick(params,
                'start',
                'end',
                'upload_part_number',
                'part_sequence_number')))
            .populate('chunk')
            .exec()
        )
        .spread(function(bad_block, part) {
            if (!bad_block) {
                dbg.error('report_bad_block: block not found', params);
                throw new Error('report_bad_block: block not found');
            }
            if (!part) {
                dbg.error('report_bad_block: part not found', params);
                throw new Error('report_bad_block: part not found');
            }
            var chunk = part.chunk;
            if (!chunk || String(bad_block.chunk) !== String(chunk.id)) {
                dbg.error('report_bad_block: mismatching chunk for block', bad_block,
                    'and part', part, 'params', params);
                throw new Error('report_bad_block: mismatching chunk for block and part');
            }

            if (params.is_write) {
                var new_block;

                return P.when(
                        db.DataBlock.find({
                            chunk: chunk,
                            deleted: null,
                        })
                        .populate('node')
                        .exec())
                    .then(function(all_blocks) {
                        var avoid_nodes = _.map(all_blocks, function(block) {
                            return block.node._id.toString();
                        });
                        return block_allocator.allocate_block(chunk, avoid_nodes);
                    })
                    .then(function(new_block_arg) {
                        new_block = new_block_arg;
                        if (!new_block) {
                            throw new Error('report_bad_block: no nodes for allocation');
                        }
                        new_block.layer = bad_block.layer;
                        new_block.layer_n = bad_block.layer_n;
                        new_block.frag = bad_block.frag;
                        new_block.size = bad_block.size;
                        new_block.digest_type = bad_block.digest_type;
                        new_block.digest_b64 = bad_block.digest_b64;
                        return db.DataBlock.create(new_block);
                    })
                    .then(function() {
                        return block_allocator.remove_blocks([bad_block]);
                    })
                    .then(function() {
                        dbg.log0('report_bad_block: DONE. create new_block', new_block,
                            'params', params);
                        return object_utils.get_block_md(new_block);
                    }, function(err) {
                        dbg.error('report_bad_block: ERROR params', params, err.stack || err);
                        throw err;
                    });

            } else {
                // TODO mark the block as bad for next reads and decide when to trigger rebuild
                dbg.log0('report_bad_block: TODO! is_read not yet doing anything');
            }

        });
}

<<<<<<< HEAD
=======
var replicate_block_sem = new Semaphore(config.REPLICATE_CONCURRENCY);


/**
 *
 * build_chunks
 *
 * process list of chunk in a batch, and for each one make sure they are well built,
 * meaning that their blocks are available, by creating new blocks and replicating
 * them from accessible blocks, and removing unneeded blocks.
 *
 */
function build_chunks(chunks) {
    var chunks_status;
    var remove_blocks_promise;
    var had_errors = 0;
    var replicated_block_ids = [];
    var replicated_failed_ids = [];
    var chunk_ids = _.pluck(chunks, '_id');
    var chunk_ids_need_update_to_building = _.compact(_.map(chunks, function(chunk) {
        return chunk.building ? null : chunk._id;
    }));

    dbg.log1('build_chunks:', 'batch start', chunks.length, 'chunks');

    return P.join( // parallel queries

            // load blocks of the chunk
            // TODO: sort by _id is a hack to make consistent decisions between
            // different servers or else they might decide to remove different blocks
            // and leave no good blocks...
            db.DataBlock.find({
                chunk: {
                    $in: chunk_ids
                },
                deleted: null,
            })
            .populate('node')
            .sort('_id')
            .exec(),


            // update the chunks to building mode
            chunk_ids_need_update_to_building.length &&
            db.DataChunk.collection.updateMany({
                _id: {
                    $in: chunk_ids_need_update_to_building
                }
            }, {
                $set: {
                    building: new Date(),
                }
            }, {
                multi: true
            })
        )
        .spread(function(all_blocks, chunks_updated) {

            // analyze chunks

            var blocks_by_chunk = _.groupBy(all_blocks, 'chunk');
            var blocks_to_remove = [];
            chunks_status = _.map(chunks, function(chunk) {
                var chunk_blocks = blocks_by_chunk[chunk._id];
                var chunk_status = analyze_chunk_status(chunk, chunk_blocks);
                js_utils.array_push_all(blocks_to_remove, chunk_status.blocks_to_remove);
                return chunk_status;
            });

            // remove blocks -
            // submit this to run in parallel while doing the longer allocate path.
            // and will wait for it below before returning.

            if (blocks_to_remove.length) {
                dbg.log0('build_chunks: removing blocks', blocks_to_remove.length);
                remove_blocks_promise = block_allocator.remove_blocks(blocks_to_remove);
            }

            // allocate blocks

            return promise_utils.iterate(chunks_status, function(chunk_status) {
                var avoid_nodes = _.map(chunk_status.all_blocks, function(block) {
                    return block.node._id.toString();
                });
                dbg.log1('build_chunks: chunk', _.get(chunk_status, 'chunk._id'),
                    'all_blocks', _.get(chunk_status, 'all_blocks.length'),
                    'blocks_info_to_allocate', _.get(chunk_status, 'blocks_info_to_allocate.length'));
                return promise_utils.iterate(chunk_status.blocks_info_to_allocate,
                    function(block_info_to_allocate) {
                        return block_allocator.allocate_block(block_info_to_allocate.chunk, avoid_nodes)
                            .then(function(new_block) {
                                if (!new_block) {
                                    had_errors += 1;
                                    dbg.error('build_chunks: no nodes for allocation.' +
                                        ' continue to build but will not eventually fail');
                                    return;
                                }
                                block_info_to_allocate.block = new_block;
                                avoid_nodes.push(new_block.node._id.toString());
                                new_block.digest_type = block_info_to_allocate.source.digest_type;
                                new_block.digest_b64 = block_info_to_allocate.source.digest_b64;
                                return new_block;
                            });
                    });
            });

        })
        .then(function(new_blocks) {

            // create blocks in db (in building mode)

            if (!new_blocks || !new_blocks.length) return;
            new_blocks = _.compact(_.flatten(new_blocks));
            dbg.log2('build_chunks: creating blocks', new_blocks);
            // return db.DataBlock.create(new_blocks);
            return new_blocks.length && db.DataBlock.collection.insertMany(_.map(new_blocks, function(x) {
                x = _.clone(x);
                // x.system = x.system._id;
                // x.tier = x.tier._id;
                x.node = x.node._id;
                x.chunk = x.chunk._id;
                return x;
            }));
        })
        .then(function() {

            // replicate blocks
            // send to the agent a request to replicate from the source

            return P.allSettled(_.map(chunks_status, function(chunk_status) {
                return P.allSettled(_.map(chunk_status.blocks_info_to_allocate,
                    function(block_info_to_allocate) {
                        var block = block_info_to_allocate.block;
                        if (!block) {
                            // block that failed to allocate - skip replicate anyhow.
                            return;
                        }
                        var target = get_block_md(block);
                        var source = get_block_md(block_info_to_allocate.source);

                        dbg.log1('replicating to', target, 'from', source, 'chunk', chunk_status.chunk);
                        return replicate_block_sem.surround(function() {
                            return server_rpc.client.agent.replicate_block({
                                target: target,
                                source: source
                            }, {
                                address: target.address,
                            });
                        }).then(function() {
                            dbg.log1('build_chunks replicated block', block._id,
                                'to', target.address, 'from', source.address);
                            replicated_block_ids.push(block._id);
                        }, function(err) {
                            dbg.error('build_chunks FAILED replicate block', block._id,
                                'to', target.address, 'from', source.address,
                                err.stack || err);
                            replicated_failed_ids.push(block._id);
                            block_info_to_allocate.replicate_error = err;
                            chunk_status.replicate_error = err;
                            had_errors += 1;
                            // don't fail here yet to allow handling the successful blocks
                            // so just keep the error, and we will fail at the end of build_chunks
                        });
                    }));
            }));

        })
        .then(function() {

            // update building blocks to remove the building mode timestamp

            dbg.log2("build_chunks unset block building mode ", replicated_block_ids);

            // success chunks - remove the building time and set last_build time
            var success_chunks_status = _.reject(chunks_status, 'replicate_error');
            var success_chunk_ids = _.map(success_chunks_status, function(chunk_status) {
                return chunk_status.chunk._id;
            });
            dbg.log2('build_chunks: success chunks', success_chunk_ids.length);

            // failed chunks - remove only the building time
            // but leave last_build so that worker will retry
            var failed_chunks_status = _.filter(chunks_status, 'replicate_error');
            var failed_chunk_ids = _.map(failed_chunks_status, function(chunk_status) {
                return chunk_status.chunk._id;
            });
            dbg.log2('build_chunks: failed chunks', failed_chunk_ids.length);

            return P.join(
                // wait for blocks to be removed here before finishing
                remove_blocks_promise,

                replicated_block_ids.length &&
                db.DataBlock.collection.updateMany({
                    _id: {
                        $in: replicated_block_ids
                    }
                }, {
                    $unset: {
                        building: ''
                    }
                }, {
                    multi: true
                }),

                // actually remove failed replications and not just mark as deleted
                // because otherwise this may bloat when continuous build errors occur
                replicated_failed_ids.length &&
                db.DataBlock.collection.deleteMany({
                    _id: {
                        $in: replicated_failed_ids
                    }
                }, {
                    multi: true
                }),

                success_chunk_ids.length &&
                db.DataChunk.collection.updateMany({
                    _id: {
                        $in: success_chunk_ids
                    }
                }, {
                    $set: {
                        last_build: new Date(),
                    },
                    $unset: {
                        building: ''
                    }
                }, {
                    multi: true
                }),

                failed_chunk_ids.length &&
                db.DataChunk.collection.updateMany({
                    _id: {
                        $in: failed_chunk_ids
                    }
                }, {
                    $unset: {
                        building: ''
                    }
                }, {
                    multi: true
                })
            );
        })
        .then(function() {

            // return error from the promise if any replication failed,
            // so that caller will know the build isn't really complete
            if (had_errors) {
                throw new Error('build_chunks had errors');
            }

        });
}

>>>>>>> c7ccd058
/**
 *
 * chunks_and_objects_count
 *
 */
function chunks_and_objects_count(systemid) {
    var res = {
        chunks_num: 0,
        objects_num: 0,
    };

    return P.when(
            db.DataChunk.count({
                system: systemid,
                deleted: null,
            })
            .exec())
        .then(function(chunks) {
            res.chunks_num = chunks;
            return P.when(
                    db.ObjectPart.count({

                    })
                    .exec())
                .then(function(objects) {
                    res.objects_num = objects;
                    return res;
                });
        });
}

<<<<<<< HEAD
=======
/**
 *
 * BUILD_CHUNKS_WORKER
 *
 * background worker that scans chunks and builds them according to their blocks status
 *
 */
if (process.env.BUILD_WORKER_DISABLED !== 'true') {
    promise_utils.run_background_worker({
        name: 'build_chunks_worker',
        batch_size: 50,
        time_since_last_build: 60000, // TODO increase...
        building_timeout: 300000, // TODO increase...

        /**
         * run the next batch of build_chunks
         */
        run_batch: function() {
            var self = this;
            return P.fcall(function() {
                    var now = Date.now();
                    var query = {
                        $and: [{
                            $or: [{
                                last_build: null
                            }, {
                                last_build: {
                                    $lt: new Date(now - self.time_since_last_build)
                                }
                            }]
                        }, {
                            $or: [{
                                building: null
                            }, {
                                building: {
                                    $lt: new Date(now - self.building_timeout)
                                }
                            }]
                        }]
                    };
                    if (self.last_chunk_id) {
                        query._id = {
                            $gt: self.last_chunk_id
                        };
                    } else {
                        dbg.log0('BUILD_WORKER:', 'BEGIN');
                    }
                    query.deleted = null;

                    return db.DataChunk.find(query)
                        .limit(self.batch_size)
                        .exec();
                })
                .then(function(chunks) {

                    // update the last_chunk_id for next time
                    if (chunks.length === self.batch_size) {
                        self.last_chunk_id = chunks[chunks.length - 1]._id;
                    } else {
                        self.last_chunk_id = undefined;
                    }

                    if (chunks.length) {
                        return build_chunks(chunks);
                    }
                })
                .then(function() {
                    // return the delay before next batch
                    if (self.last_chunk_id) {
                        dbg.log0('BUILD_WORKER:', 'CONTINUE', self.last_chunk_id);
                        return 250;
                    } else {
                        dbg.log0('BUILD_WORKER:', 'END');
                        return 60000;
                    }
                }, function(err) {
                    // return the delay before next batch
                    dbg.error('BUILD_WORKER:', 'ERROR', err, err.stack);
                    return 10000;
                });
        }
    });
}




>>>>>>> c7ccd058
// UTILS //////////////////////////////////////////////////////////

function get_part_info(params) {
    var chunk_status = object_utils.analyze_chunk_status(params.chunk, params.blocks);
    var p = _.pick(params.part, 'start', 'end');

    p.chunk = _.pick(params.chunk,
        'size',
        'digest_type',
        'digest_b64',
        'compress_type',
        'compress_size',
        'cipher_type',
        'cipher_key_b64',
        'cipher_iv_b64',
        'cipher_auth_tag_b64',
        'data_frags',
        'lrc_frags');
    if (params.adminfo) {
        p.chunk.adminfo = {
            health: chunk_status.chunk_health
        };
    }
    p.part_sequence_number = params.part.part_sequence_number;
    if (params.upload_part_number) {
        p.upload_part_number = params.upload_part_number;
    }
    if (params.set_obj) {
        p.obj = params.part.obj;
    }
    if (params.part.chunk_offset) {
        p.chunk_offset = params.part.chunk_offset;
    }

    p.frags = _.map(chunk_status.frags, function(fragment) {
        var blocks = params.building && fragment.building_blocks ||
            params.adminfo && fragment.blocks ||
            fragment.accessible_blocks;

        var part_fragment = _.pick(fragment, 'layer', 'layer_n', 'frag');

        // take the digest from some block.
        // TODO better check that the rest of the blocks match...
        if (fragment.blocks[0]) {
            part_fragment.digest_type = fragment.blocks[0].digest_type;
            part_fragment.digest_b64 = fragment.blocks[0].digest_b64;
        } else {
            part_fragment.digest_type = '';
            part_fragment.digest_b64 = '';
        }

        if (params.adminfo) {
            part_fragment.adminfo = {
                health: fragment.health,
            };
        }

        part_fragment.blocks = _.map(blocks, function(block) {
            var ret = {
                block_md: object_utils.get_block_md(block),
            };
            var node = block.node;
            if (params.adminfo) {
                var adminfo = {
                    tier_name: 'nodes', // TODO get tier name
                    node_name: node.name,
                    node_ip: node.ip,
                    online: node.is_online(),
                };
                if (node.srvmode) {
                    adminfo.srvmode = node.srvmode;
                }
                if (block.building) {
                    adminfo.building = true;
                }
                ret.adminfo = adminfo;
            }
            return ret;
        });
        return part_fragment;
    });

    return p;
}

// sanitizing start & end: we want them to be integers, positive, up to obj.size.
function sanitize_object_range(obj, start, end) {
    if (typeof(start) === 'undefined') {
        start = 0;
    }
    // truncate end to the actual object size
    if (typeof(end) !== 'number' || end > obj.size) {
        end = obj.size;
    }
    // force integers
    start = start | 0;
    end = end | 0;
    // force positive
    if (start < 0) {
        start = 0;
    }
    // quick check for empty range
    if (end <= start) {
        return;
    }
    return {
        start: start,
        end: end,
    };
}

function get_part_key(part) {
    return _.pick(part, 'start', 'end', 'upload_part_number', 'part_sequence_number');
}<|MERGE_RESOLUTION|>--- conflicted
+++ resolved
@@ -32,11 +32,6 @@
 var server_rpc = require('./server_rpc').server_rpc;
 var object_utils = require('./utils/object_mapper_utils');
 var block_allocator = require('./block_allocator');
-<<<<<<< HEAD
-var range_utils = require('../util/range_utils');
-=======
-var Semaphore = require('../util/semaphore');
->>>>>>> c7ccd058
 var config = require('../../config.js');
 var dbg = require('../util/debug_module')(__filename);
 
@@ -352,13 +347,8 @@
             // in case of failure to build, we suppress the error for the
             // sake of user experienceand leave it to the background worker.
             // TODO dont suppress build errors, fix them.
-<<<<<<< HEAD
-            return Q.fcall(function() {
+            return P.fcall(function() {
                     return object_utils.build_chunks(chunks);
-=======
-            return P.fcall(function() {
-                    return build_chunks(chunks);
->>>>>>> c7ccd058
                 })
                 .timeout(config.server_finalize_build_timeout, 'finalize build timeout')
                 .then(null, function(err) {
@@ -703,13 +693,8 @@
  * calls the agent with the delete API
  */
 function agent_delete_call(node, del_blocks) {
-<<<<<<< HEAD
-    return Q.fcall(function() {
+    return P.fcall(function() {
         var block_md = object_utils.get_block_md(del_blocks[0]);
-=======
-    return P.fcall(function() {
-        var block_md = get_block_md(del_blocks[0]);
->>>>>>> c7ccd058
         return server_rpc.client.agent.delete_blocks({
             blocks: _.map(del_blocks, function(block) {
                 return block._id.toString();
@@ -923,266 +908,6 @@
         });
 }
 
-<<<<<<< HEAD
-=======
-var replicate_block_sem = new Semaphore(config.REPLICATE_CONCURRENCY);
-
-
-/**
- *
- * build_chunks
- *
- * process list of chunk in a batch, and for each one make sure they are well built,
- * meaning that their blocks are available, by creating new blocks and replicating
- * them from accessible blocks, and removing unneeded blocks.
- *
- */
-function build_chunks(chunks) {
-    var chunks_status;
-    var remove_blocks_promise;
-    var had_errors = 0;
-    var replicated_block_ids = [];
-    var replicated_failed_ids = [];
-    var chunk_ids = _.pluck(chunks, '_id');
-    var chunk_ids_need_update_to_building = _.compact(_.map(chunks, function(chunk) {
-        return chunk.building ? null : chunk._id;
-    }));
-
-    dbg.log1('build_chunks:', 'batch start', chunks.length, 'chunks');
-
-    return P.join( // parallel queries
-
-            // load blocks of the chunk
-            // TODO: sort by _id is a hack to make consistent decisions between
-            // different servers or else they might decide to remove different blocks
-            // and leave no good blocks...
-            db.DataBlock.find({
-                chunk: {
-                    $in: chunk_ids
-                },
-                deleted: null,
-            })
-            .populate('node')
-            .sort('_id')
-            .exec(),
-
-
-            // update the chunks to building mode
-            chunk_ids_need_update_to_building.length &&
-            db.DataChunk.collection.updateMany({
-                _id: {
-                    $in: chunk_ids_need_update_to_building
-                }
-            }, {
-                $set: {
-                    building: new Date(),
-                }
-            }, {
-                multi: true
-            })
-        )
-        .spread(function(all_blocks, chunks_updated) {
-
-            // analyze chunks
-
-            var blocks_by_chunk = _.groupBy(all_blocks, 'chunk');
-            var blocks_to_remove = [];
-            chunks_status = _.map(chunks, function(chunk) {
-                var chunk_blocks = blocks_by_chunk[chunk._id];
-                var chunk_status = analyze_chunk_status(chunk, chunk_blocks);
-                js_utils.array_push_all(blocks_to_remove, chunk_status.blocks_to_remove);
-                return chunk_status;
-            });
-
-            // remove blocks -
-            // submit this to run in parallel while doing the longer allocate path.
-            // and will wait for it below before returning.
-
-            if (blocks_to_remove.length) {
-                dbg.log0('build_chunks: removing blocks', blocks_to_remove.length);
-                remove_blocks_promise = block_allocator.remove_blocks(blocks_to_remove);
-            }
-
-            // allocate blocks
-
-            return promise_utils.iterate(chunks_status, function(chunk_status) {
-                var avoid_nodes = _.map(chunk_status.all_blocks, function(block) {
-                    return block.node._id.toString();
-                });
-                dbg.log1('build_chunks: chunk', _.get(chunk_status, 'chunk._id'),
-                    'all_blocks', _.get(chunk_status, 'all_blocks.length'),
-                    'blocks_info_to_allocate', _.get(chunk_status, 'blocks_info_to_allocate.length'));
-                return promise_utils.iterate(chunk_status.blocks_info_to_allocate,
-                    function(block_info_to_allocate) {
-                        return block_allocator.allocate_block(block_info_to_allocate.chunk, avoid_nodes)
-                            .then(function(new_block) {
-                                if (!new_block) {
-                                    had_errors += 1;
-                                    dbg.error('build_chunks: no nodes for allocation.' +
-                                        ' continue to build but will not eventually fail');
-                                    return;
-                                }
-                                block_info_to_allocate.block = new_block;
-                                avoid_nodes.push(new_block.node._id.toString());
-                                new_block.digest_type = block_info_to_allocate.source.digest_type;
-                                new_block.digest_b64 = block_info_to_allocate.source.digest_b64;
-                                return new_block;
-                            });
-                    });
-            });
-
-        })
-        .then(function(new_blocks) {
-
-            // create blocks in db (in building mode)
-
-            if (!new_blocks || !new_blocks.length) return;
-            new_blocks = _.compact(_.flatten(new_blocks));
-            dbg.log2('build_chunks: creating blocks', new_blocks);
-            // return db.DataBlock.create(new_blocks);
-            return new_blocks.length && db.DataBlock.collection.insertMany(_.map(new_blocks, function(x) {
-                x = _.clone(x);
-                // x.system = x.system._id;
-                // x.tier = x.tier._id;
-                x.node = x.node._id;
-                x.chunk = x.chunk._id;
-                return x;
-            }));
-        })
-        .then(function() {
-
-            // replicate blocks
-            // send to the agent a request to replicate from the source
-
-            return P.allSettled(_.map(chunks_status, function(chunk_status) {
-                return P.allSettled(_.map(chunk_status.blocks_info_to_allocate,
-                    function(block_info_to_allocate) {
-                        var block = block_info_to_allocate.block;
-                        if (!block) {
-                            // block that failed to allocate - skip replicate anyhow.
-                            return;
-                        }
-                        var target = get_block_md(block);
-                        var source = get_block_md(block_info_to_allocate.source);
-
-                        dbg.log1('replicating to', target, 'from', source, 'chunk', chunk_status.chunk);
-                        return replicate_block_sem.surround(function() {
-                            return server_rpc.client.agent.replicate_block({
-                                target: target,
-                                source: source
-                            }, {
-                                address: target.address,
-                            });
-                        }).then(function() {
-                            dbg.log1('build_chunks replicated block', block._id,
-                                'to', target.address, 'from', source.address);
-                            replicated_block_ids.push(block._id);
-                        }, function(err) {
-                            dbg.error('build_chunks FAILED replicate block', block._id,
-                                'to', target.address, 'from', source.address,
-                                err.stack || err);
-                            replicated_failed_ids.push(block._id);
-                            block_info_to_allocate.replicate_error = err;
-                            chunk_status.replicate_error = err;
-                            had_errors += 1;
-                            // don't fail here yet to allow handling the successful blocks
-                            // so just keep the error, and we will fail at the end of build_chunks
-                        });
-                    }));
-            }));
-
-        })
-        .then(function() {
-
-            // update building blocks to remove the building mode timestamp
-
-            dbg.log2("build_chunks unset block building mode ", replicated_block_ids);
-
-            // success chunks - remove the building time and set last_build time
-            var success_chunks_status = _.reject(chunks_status, 'replicate_error');
-            var success_chunk_ids = _.map(success_chunks_status, function(chunk_status) {
-                return chunk_status.chunk._id;
-            });
-            dbg.log2('build_chunks: success chunks', success_chunk_ids.length);
-
-            // failed chunks - remove only the building time
-            // but leave last_build so that worker will retry
-            var failed_chunks_status = _.filter(chunks_status, 'replicate_error');
-            var failed_chunk_ids = _.map(failed_chunks_status, function(chunk_status) {
-                return chunk_status.chunk._id;
-            });
-            dbg.log2('build_chunks: failed chunks', failed_chunk_ids.length);
-
-            return P.join(
-                // wait for blocks to be removed here before finishing
-                remove_blocks_promise,
-
-                replicated_block_ids.length &&
-                db.DataBlock.collection.updateMany({
-                    _id: {
-                        $in: replicated_block_ids
-                    }
-                }, {
-                    $unset: {
-                        building: ''
-                    }
-                }, {
-                    multi: true
-                }),
-
-                // actually remove failed replications and not just mark as deleted
-                // because otherwise this may bloat when continuous build errors occur
-                replicated_failed_ids.length &&
-                db.DataBlock.collection.deleteMany({
-                    _id: {
-                        $in: replicated_failed_ids
-                    }
-                }, {
-                    multi: true
-                }),
-
-                success_chunk_ids.length &&
-                db.DataChunk.collection.updateMany({
-                    _id: {
-                        $in: success_chunk_ids
-                    }
-                }, {
-                    $set: {
-                        last_build: new Date(),
-                    },
-                    $unset: {
-                        building: ''
-                    }
-                }, {
-                    multi: true
-                }),
-
-                failed_chunk_ids.length &&
-                db.DataChunk.collection.updateMany({
-                    _id: {
-                        $in: failed_chunk_ids
-                    }
-                }, {
-                    $unset: {
-                        building: ''
-                    }
-                }, {
-                    multi: true
-                })
-            );
-        })
-        .then(function() {
-
-            // return error from the promise if any replication failed,
-            // so that caller will know the build isn't really complete
-            if (had_errors) {
-                throw new Error('build_chunks had errors');
-            }
-
-        });
-}
-
->>>>>>> c7ccd058
 /**
  *
  * chunks_and_objects_count
@@ -1214,96 +939,6 @@
         });
 }
 
-<<<<<<< HEAD
-=======
-/**
- *
- * BUILD_CHUNKS_WORKER
- *
- * background worker that scans chunks and builds them according to their blocks status
- *
- */
-if (process.env.BUILD_WORKER_DISABLED !== 'true') {
-    promise_utils.run_background_worker({
-        name: 'build_chunks_worker',
-        batch_size: 50,
-        time_since_last_build: 60000, // TODO increase...
-        building_timeout: 300000, // TODO increase...
-
-        /**
-         * run the next batch of build_chunks
-         */
-        run_batch: function() {
-            var self = this;
-            return P.fcall(function() {
-                    var now = Date.now();
-                    var query = {
-                        $and: [{
-                            $or: [{
-                                last_build: null
-                            }, {
-                                last_build: {
-                                    $lt: new Date(now - self.time_since_last_build)
-                                }
-                            }]
-                        }, {
-                            $or: [{
-                                building: null
-                            }, {
-                                building: {
-                                    $lt: new Date(now - self.building_timeout)
-                                }
-                            }]
-                        }]
-                    };
-                    if (self.last_chunk_id) {
-                        query._id = {
-                            $gt: self.last_chunk_id
-                        };
-                    } else {
-                        dbg.log0('BUILD_WORKER:', 'BEGIN');
-                    }
-                    query.deleted = null;
-
-                    return db.DataChunk.find(query)
-                        .limit(self.batch_size)
-                        .exec();
-                })
-                .then(function(chunks) {
-
-                    // update the last_chunk_id for next time
-                    if (chunks.length === self.batch_size) {
-                        self.last_chunk_id = chunks[chunks.length - 1]._id;
-                    } else {
-                        self.last_chunk_id = undefined;
-                    }
-
-                    if (chunks.length) {
-                        return build_chunks(chunks);
-                    }
-                })
-                .then(function() {
-                    // return the delay before next batch
-                    if (self.last_chunk_id) {
-                        dbg.log0('BUILD_WORKER:', 'CONTINUE', self.last_chunk_id);
-                        return 250;
-                    } else {
-                        dbg.log0('BUILD_WORKER:', 'END');
-                        return 60000;
-                    }
-                }, function(err) {
-                    // return the delay before next batch
-                    dbg.error('BUILD_WORKER:', 'ERROR', err, err.stack);
-                    return 10000;
-                });
-        }
-    });
-}
-
-
-
-
->>>>>>> c7ccd058
 // UTILS //////////////////////////////////////////////////////////
 
 function get_part_info(params) {
