import * as model from 'model';
import page from 'page';
import api from 'services/api';
import config from 'config';
import { hostname } from 'server-conf';
import { isDefined, isUndefined, encodeBase64, cmpStrings, cmpInts, cmpBools, 
	randomString, last, stringifyQueryString, clamp } from 'utils';

// TODO: resolve browserify issue with export of the aws-sdk module.
// The current workaround use the AWS that is set on the global window object.
import 'aws-sdk';
AWS = window.AWS;

// Use preconfigured hostname or the address of the serving computer.
let endpoint = hostname || window.location.hostname;

// -----------------------------------------------------
// Utility function to log actions.
// -----------------------------------------------------
function logAction(action, payload) {
	if (typeof payload !== 'undefined') {
		console.info(`action dispatched: ${action} with`, payload);
	} else {
		console.info(`action dispatched: ${action}`);
	}
}

// -----------------------------------------------------
// Applicaiton start action
// -----------------------------------------------------
export function start() {
	logAction('start');
	
	api.options.auth_token = localStorage.getItem('sessionToken');
	return api.auth.read_auth()
		// Try to restore the last session
		.then(({account, system}) => {
			if (isDefined(account)) {
				model.sessionInfo({ 
					user: account.email, 
					system: system.name 
				});
			} 
		})
		// Start the router.
		.then(() => page.start())
		.done()
}

// -----------------------------------------------------
// Navigation actions
// -----------------------------------------------------
export function navigateTo(path = window.location.pathname, query = {}) {
	logAction('navigateTo', { path, query });

	page.show(`${path}?${stringifyQueryString(query)}`);
}

export function redirectTo(path = window.location.pathname, query = {}) {
	logAction('navigateTo', { path, query });

	page.redirect(`${path}?${stringifyQueryString(query)}`);
}

export function refresh() {
	logAction('refresh');

	let { pathname, search } = window.location;
	
	// Reload the current path
	page.redirect(pathname + search);
}

// -----------------------------------------------------
// High level UI update actions. 
// -----------------------------------------------------
export function showLogin() {
	logAction('showLogin');

	let session = model.sessionInfo();
	let ctx = model.routeContext();

	if (!!session) {
		redirectTo(`/fe/systems/${session.system}`);

	} else {
		model.uiState({ 
			layout: 'login-layout', 
			returnUrl: ctx.query.returnUrl,
		});

		loadServerInfo();
	}
}	

export function showOverview() {
	logAction('showOverview');

	model.uiState({
		layout: 'main-layout',
		title: 'OVERVIEW',
		breadcrumbs: [], 
		panel: 'overview'	
	});

	loadSystemOverview();
}

export function showBuckets() {
	logAction('showBuckets');	

	model.uiState({
		layout: 'main-layout',
		title: 'BUCKETS',
		breadcrumbs: [ { href: "fe/systems/:system" } ],
		panel: 'buckets',
	});

	let { sortBy, order } = model.routeContext().query;
	loadBucketList(sortBy, order);
}

export function showBucket() {
	logAction('showBucket');

	let ctx = model.routeContext();
	let { bucket, tab = 'objects' } = ctx.params;
	let { filter, sortBy = 'name', order = 1, page = 0 } = ctx.query;

	model.uiState({
		layout: 'main-layout',
		title: bucket,
		breadcrumbs: [
			{ href: "fe/systems/:system" },
			{ href: "buckets", label: "BUCKETS" },
		],
		panel: 'bucket',
		tab: tab
	});

	loadBucketInfo(bucket);
	loadBucketObjectList(bucket, filter, sortBy, parseInt(order), parseInt(page));		
}

export function showObject() {
	logAction('showObject');
	
	let ctx = model.routeContext();
	let { object, bucket, tab = 'parts' } = ctx.params;
	let { page = 0 } = ctx.query;

	model.uiState({
		layout: 'main-layout',
		title: object,
		breadcrumbs: [
			{ href: "fe/systems/:system" },
			{ href: "buckets", label: "BUCKETS" },
			{ href: ":bucket", label: bucket },
		],			
		panel: 'object',
		tab: tab
	});

	loadObjectMetadata(bucket, object)
	loadObjectPartList(bucket, object, parseInt(page));
}

export function showPools() {
	logAction('showPools');

	model.uiState({
		layout: 'main-layout',
		title: 'POOLS',
		breadcrumbs: [ { href: "fe/systems/:system" } ],
		panel: 'pools'
	});

	let { sortBy, order } = model.routeContext().query;
	loadPoolList(sortBy, order);
}

export function showPool() {
	logAction('showPool');

	let ctx = model.routeContext();
	let { pool, tab = 'nodes' } = ctx.params;
	let { filter, sortBy = 'name', order = 1, page = 0 } = ctx.query;

	
	model.uiState({
		layout: 'main-layout',
		title: pool,
		breadcrumbs: [ 
			{ href: "fe/systems/:system" },
			{ href: "pools", label: "POOLS"}
		],
		panel: 'pool',
		tab: tab
	});

	loadPoolInfo(pool);
	loadPoolNodeList(pool, filter, sortBy, parseInt(order), parseInt(page));
}

export function showNode() {
	logAction('showNode');

	let ctx = model.routeContext();
	let { pool, node, tab = 'parts' } = ctx.params;
	let { page = 0 } = ctx.query;

	model.uiState({
		layout: 'main-layout',
		title: node,
		breadcrumbs: [
			{ href: "fe/systems/:system" },
			{ href: "pools", label: "POOLS"},
			{ href: ":pool", label: pool}
		],
		panel: 'node',
		tab: tab
	});

	loadNodeInfo(node);
	loadNodeStoredPartsList(node, parseInt(page));		
}	

export function showManagement() {
	logAction('showManagement');

	let { tab = 'accounts' } = model.routeContext().params;

	model.uiState({
		layout: 'main-layout',
		title: 'SYSTEM MANAGEMENT',
		breadcrumbs: [ { href: "fe/systems/:system" } ],
		panel: 'management',
		tab: tab
	});
}

export function showCreateBucketWizard() {
	loadAction('showCreateBucketModal')
}

export function openAuditLog() {
	logAction('openAuditLog');

	model.uiState(
		Object.assign(model.uiState(), { 
			tray: { componentName: 'audit-pane' }
		})
	);
}

export function closeTray() {
	logAction('closeTray');

	model.uiState(
		Object.assign(model.uiState(), { tray: null })
	);
}

// -----------------------------------------------------
// Sign In/Out actions.
// -----------------------------------------------------
export function signIn(email, password, redirectUrl) {
	logAction('signIn', { email, password, redirectUrl });

	api.create_auth_token({ email, password })
		.then(() => api.system.list_systems())
		.then(
			({ systems }) => {
				let system = systems[0].name;

				return api.create_auth_token({ system, email, password })
					.then(({ token }) => {
						localStorage.setItem('sessionToken', token);
						
						model.sessionInfo({ user: email, system: system })
						model.loginInfo({ retryCount: 0 });

						if (isUndefined(redirectUrl)) {
							redirectUrl = `/fe/systems/${system}`;
						}

						redirectTo(decodeURIComponent(redirectUrl));
					})
			}
		)
		.catch(
			err => {
				if (err.rpc_code === 'UNAUTHORIZED') {
					model.loginInfo({
						retryCount: model.loginInfo().retryCount + 1
					});

				} else {
					throw err;
				}
			}
		)
		.done();
}

export function signOut() {
	localStorage.removeItem('sessionToken');
	model.sessionInfo(null);
	refresh();
}

// -----------------------------------------------------
// Information retrieval actions.
// -----------------------------------------------------
export function loadServerInfo() {
	logAction('loadServerInfo');

	api.account.accounts_status()
		.then(
			reply => model.serverInfo({
				endpoint: endpoint,
				initialized: reply.has_accounts
			})
		)
		.done();
}

export function loadSystemOverview() {
	logAction('loadSystemOverview');

	let systemOverview = model.systemOverview;
	api.system.read_system()
		.then(
			reply => {
				let { access_key, secret_key } = reply.access_keys[0];

				systemOverview({
					endpoint: endpoint,
					accessKey: access_key,
					secretKey: secret_key, 
					capacity: reply.storage.total,
					bucketCount: reply.buckets.length,
					objectCount: reply.objects,
					poolCount: reply.pools.length,
					nodeCount: reply.nodes.count,
					onlineNodeCount: reply.nodes.online,
					offlineNodeCount: reply.nodes.count - reply.nodes.online
				})	
			}
		)	
		.done();
}

const bucketCmpFuncs = Object.freeze({
	state: (b1, b2) => cmpBools(b1.state, b2.state),
	name: (b1, b2) => cmpStrings(b1.name, b2.name),
	filecount: (b1, b2) => cmpInts(b1.num_objects, b2.num_objects),
	totalsize: (b1, b2) => cmpInts(b1.storage.total, b2.storage.total),
	freesize: (b1, b2) => cmpInts(b1.storage.free, b2.storage.free),
	cloudsync: (b1, b2) => cmpStrings(b1.cloud_sync_status, b2.cloud_sync_status)
});

export function loadBucketList(sortBy = 'name', order = 1) {
	logAction('loadBucketList', { sortBy, order });

	// Normalize the order.
	order = clamp(order, -1, 1);

	let bucketList = model.bucketList;
	api.system.read_system()
		.then(
			({ buckets }) => {
				bucketList(
					buckets.sort(
						(b1, b2) => order * bucketCmpFuncs[sortBy](b1, b2)
					)
				);
				bucketList.sortedBy(sortBy);
				bucketList.order(order);
			}
		)
		.done();
}

const poolCmpFuncs = Object.freeze({
	state: (p1, p2) => cmpBools(true, true),
	name: (p1, p2) => cmpStrings(p1.name, p2.name),
	nodecount: (p1, p2) => cmpInts(p1.nodes.count, p2.nodes.count),
	onlinecount: (p1, p2) => cmpInts(p1.nodes.online, p2.nodes.online),
	offlinecount: (p1, p2) => cmpInts(
		p1.nodes.count - p1.nodes.online, 
		p2.nodes.count - p2.nodes.online, 
	),
	usage: (p1, p2) => cmpInts(p1.storage.used, p2.storage.used),
	capacity: (p1, p2) => cmpInts(p1.storage.total, p2.storage.total),
});

export function loadPoolList(sortBy = 'name', order = 1) {
	logAction('loadPoolList', { sortBy, order });

	// Normalize the order.
	order = clamp(order, -1, 1);

	let poolList = model.poolList;
	api.system.read_system()
		.then(
			({ pools }) => {
				poolList(
					pools.sort(
						(b1, b2) => order * poolCmpFuncs[sortBy](b1, b2)
					)
				);
				poolList.sortedBy(sortBy);
				poolList.order(order);
			}
		)
		.done();
}

export function loadAgentInstallationInfo() {
	logAction('loadAgentInstallationInfo');

	let { agentInstallationInfo } = model;
	api.system.read_system()
		.then(
			reply => {
				let keys = reply.access_keys[0];

				agentInstallationInfo({
					agentConf: encodeBase64({
		                address: reply.base_address,
		                system: reply.name,
		                access_key: keys.access_key,
		                secret_key: keys.secret_key,
		                tier: 'nodes',
		                root_path: './agent_storage/'
		            }),
					downloadUris: {
						windows: reply.web_links.agent_installer,
						linux: reply.web_links.linux_agent_installer
					}
				});
			}
		)
		.done();
}

export function loadBucketInfo(name) {
	logAction('loadBucketInfo', { name });

	api.bucket.read_bucket({ name })
		.then(model.bucketInfo)
		.done();
}

export function loadBucketPolicy(name) {
	logAction('loadBucketPolicy', { name });

	model.bucketPolicy(null);
	api.tiering_policy.read_policy({ name })
		.then(model.bucketPolicy)
		.done();
}

export function loadBucketObjectList(bucketName, filter, sortBy, order, page) {
	logAction('loadBucketObjectList', { bucketName, filter, sortBy, order, page });

	let bucketObjectList = model.bucketObjectList;

	api.object.list_objects({ 
			bucket: bucketName,
			key_query: filter,
			sort: sortBy,
			order: order,
			skip: config.paginationPageSize * page,
			limit: config.paginationPageSize,
			pagination: true
		})
		.then(
			reply => {
				bucketObjectList(reply.objects);
				bucketObjectList.sortedBy(sortBy);
				bucketObjectList.filter(filter);
				bucketObjectList.order(order);
				bucketObjectList.page(page);
				bucketObjectList.count(reply.total_count);
			}
		) 
		.done();
}

export function loadObjectMetadata(bucketName, objectName) {
	logAction('loadObjectMetadata', { bucketName, objectName });

	// Drop previous data if of diffrent object.
	if (!!model.objectInfo() && model.objectInfo().name !== objectName) {
		model.objectInfo(null);
	}

	let objInfoPromise = api.object.read_object_md({
		 bucket: bucketName, 
		 key: objectName,
		 get_parts_count: true
	});

	let S3Promise = api.system.read_system()
		.then(
			reply => {
				let { access_key, secret_key } = reply.access_keys[0];

				return new AWS.S3({
				    endpoint: endpoint,
				    credentials: {
				    	accessKeyId:  access_key,
				    	secretAccessKey:  secret_key
				    },
				    s3ForcePathStyle: true,
				    sslEnabled: false,
				})
			}
		);

	Promise.all([objInfoPromise, S3Promise])
		.then(
			([objInfo, s3]) => model.objectInfo({ 
				name: objectName, 
				bucket: bucketName,
				info: objInfo,				
				s3Url: s3.getSignedUrl(
					'getObject', 
					{ Bucket: bucketName, Key: objectName }
				)
			})
		);
}

export function loadObjectPartList(bucketName, objectName, page) {
	logAction('loadObjectPartList', { bucketName, objectName, page });

	api.object.read_object_mappings({ 
		bucket: bucketName, 
		key: objectName, 
		skip: config.paginationPageSize * page,
		limit: config.paginationPageSize,
		adminfo: true 
	})
		.then(
			({ parts }) => {
				model.objectPartList(parts);
				model.objectPartList.page(page);

				// TODO: change to real count when avaliable.
				model.objectPartList.count(1000);				
			}
		)
		.done();
}

export function loadPoolInfo(name) {
	logAction('loadPoolInfo', { name });

	if (model.poolInfo() && model.poolInfo().name !== name) {
		model.poolInfo(null);
	}

	api.pool.read_pool({ name })
		.then(model.poolInfo)
		.done();
}

export function loadPoolNodeList(poolName, filter, sortBy, order, page) {
	logAction('loadPoolNodeList', { poolName, filter, sortBy, order, page });
	
	api.node.list_nodes({  
		query: {
<<<<<<< HEAD
			pools: [ poolName ],
=======
			pool: [ poolName ], // TODO: change to { pool: [ poolName ] } after api update
>>>>>>> ba1e86ea
			name: filter
		},
		sort: sortBy,
		order: order,
		skip: config.paginationPageSize * page,
		limit: config.paginationPageSize,
		pagination: true
	})
		.then(
			reply => {
				model.poolNodeList(reply.nodes);
				model.poolNodeList.count(reply.total_count);				
				model.poolNodeList.filter(filter);
				model.poolNodeList.sortedBy(sortBy);
				model.poolNodeList.order(order);
				model.poolNodeList.page(page)
			}
		)
		.done();
}

export function loadNodeList() {
	logAction('loadNodeList');

	model.nodeList(null);

	api.node.list_nodes({})
		.then(
			reply => model.nodeList(reply.nodes)
		)
		.done();
}

export function loadNodeInfo(nodeName) {
	logAction('loadNodeInfo', { nodeName });

	if (model.nodeInfo() && model.nodeInfo().name !== nodeName) {
		model.nodeInfo(null);
	}

	api.node.read_node({ name: nodeName })
		.then(model.nodeInfo)
		.done();
}

export function loadNodeStoredPartsList(nodeName, page) {
	logAction('loadNodeStoredPartsList', { nodeName, page });

	api.node.read_node_maps({ name: nodeName })
		.then(
			reply => {
				let parts = reply.objects
					.map(
						obj => obj.parts.map(
							part => {
								return {
									object: obj.key,
									bucket: obj.bucket,
									info: part
								}
							}
						)
					)
					.reduce(
						(list, objParts) => {
							list.push(...objParts);
							return list;
						},
						[]
					);

				// TODO: change to server side paganation when avaliable.
				let pageParts = parts.slice(
					config.paginationPageSize * page,
					config.paginationPageSize * (page + 1),
				);

				model.nodeStoredPartList(pageParts);
				model.nodeStoredPartList.page(page);
				model.nodeStoredPartList.count(parts.length);
			}
		)
		.done();
}

export function loadAuditEntries(categories, count) {
	logAction('loadAuditEntries', { categories, count });

	let auditLog = model.auditLog;
	let filter = categories
		.map(
			category => `(^${category}.)`
		)
		.join('|');

	if (filter !== '') {
		api.system.read_activity_log({
			event: filter || '^$',
			limit: count
		})
			.then(
				({ logs }) => {
					auditLog(logs.reverse());
					auditLog.loadedCategories(categories);
				}
			)
			.done();

	} else {
		auditLog([]);
		auditLog.loadedCategories([]);
	}
}

export function loadMoreAuditEntries(count) {
	logAction('loadMoreAuditEntries', { count });

	let auditLog = model.auditLog;
	let lastEntryTime = last(auditLog()).time;
	let filter = model.auditLog.loadedCategories()
		.map(
			category => `(^${category}.)` 
		)
		.join('|');

	if (filter !== '') {
		api.system.read_activity_log({
			event: filter,
			till: lastEntryTime,
			limit: count 
		})
			.then(
				({ logs }) => auditLog.push(...logs.reverse())
			)
			.done()
	}
}

export function loadAccountList() {
	logAction('loadAccountList');

	api.account.list_system_accounts()
		.then(
			({ accounts }) => model.accountList(accounts)
		)
		.done()
}

export function loadTier(name) {
	logAction('loadTier', { name });

	api.tier.read_tier({ name })
		.then(model.tierInfo)
		.done();
}

// -----------------------------------------------------
// Managment actions.
// -----------------------------------------------------
export function createSystemAccount(systemName, email, password, dnsName) {
	logAction('createSystemAccount', { systemName, email, password, dnsName });

	api.account.create_account({ name: systemName, email: email, password: password })
		.then(
			({ token }) => {
				api.options.auth_token = token;
				localStorage.setItem('sessionToken', token);
				model.sessionInfo({ user: email, system: systemName});
			}
		)
		.then(
			() => {
				if (dnsName) {
					return api.system.update_base_address({
						base_address: dnsName
					});

				} else {
					return Promise.resolve(true);
				}
			}
		)
		.then(
			() => redirectTo(`/fe/systems/${systemName}`)
		)
		.done();
}

export function createAccount(name, email, password) {
	logAction('createAccount', { name, email, password });

	api.account.create_account({ name, email, password })
		.then(
			({ token }) => {
				api.options.auth_token = token;
				localStorage.setItem('sessionToken', token);
				model.sessionInfo({ user: email, system: system});
			}
		)
		.then(
			() => {
				if (dnsName) {
					return api.system.update_base_address({
						base_address: dnsName
					});

				} else {
					return Promise.when(true);
				}
			}
		)
		.done();	
}

export function createBucket(name, dataPlacement, pools) {
	logAction('createBucket', { name, dataPlacement, pools });

	let { bucketList } = model;

	api.tier.create_tier({ 
		name: randomString(8),
		data_placement: dataPlacement,
		pools: pools
	})
		.then(
			tier => {
				let policy = {
					// TODO: remove the random string after patching the server
					// with a delete bucket that deletes also the policy
					name: `${name}_tiering_${randomString(5)}`,
					tiers: [ { order: 0, tier: tier.name } ]
				};

				return api.tiering_policy.create_policy(policy)
					.then(() => policy)
			}
		)
		.then(
			policy => api.bucket.create_bucket({ 
				name: name, 
				tiering: policy.name  
			})
		)
		.then(
			() => loadBucketList(bucketList.sortedBy(), bucketList.order())
		)
		.done();
}

export function deleteBucket(name) {
	logAction('deleteBucket', { name });

	api.bucket.delete_bucket({ name })
		.then(refresh)
		.done();
}

export function updateTier(name, dataPlacement, pools) {
	logAction('updateTier', { name, dataPlacement, pools });

	api.tier.update_tier({ 
		name: name,
		data_placement: dataPlacement,
		pools: pools
	})
		.done();
}

export function createPool(name, nodes) {
	logAction('createPool', { name, nodes });

	let { poolList } = model;
	api.pool.create_pool({ name, nodes })
		.then(
			() => loadPoolList(poolList.sortedBy(), poolList.order())
		)
		.done();
}

export function deletePool(name) {
	logAction('deletePool', { name });

	api.pool.delete_pool({ name })
		.then(refresh)
		.done();
}

export function assignNodes(name, nodes) {
	logAction('assignNodes', { name, nodes });

	api.pool.add_nodes_to_pool({
		name: name,
		nodes: nodes
	})
		.then(refresh) 
		.done();
}

export function uploadFiles(bucketName, files) {
	logAction('uploadFiles', { bucketName, files });
	
	let recentUploads = model.recentUploads;
	api.system.read_system()
		.then(
			reply => {
				let { access_key, secret_key } = reply.access_keys[0];

				return new AWS.S3({
				    endpoint: endpoint,
				    credentials: {
				    	accessKeyId:  access_key,
				    	secretAccessKey:  secret_key
				    },
				    s3ForcePathStyle: true,
				    sslEnabled: false,
				})
			}
		)
		.then(
			s3 => {
				let uploadRequests = Array.from(files).map(
					file => new Promise(
						(resolve, reject) => {
							// Create an entry in the recent uploaded list.
							let entry = {
								name: file.name,
								state: 'UPLOADING',
								progress: 0,
								error: null
							};
							recentUploads.unshift(entry);

							// Start the upload.
							s3.upload(
								{
									Key: file.name,
									Bucket: bucketName,
									Body: file,
									ContentType: file.type
								}, 
								error => {
									if (!error) {
										entry.state = 'COMPLETED';
										entry.progress = 1;
										resolve(1);

									} else {
										entry.state = 'FAILED';
										entry.error = error;
										
										// This is not a bug we want to resolve failed uploads
										// in order to finalize the entire upload process.
										resolve(0);
									}

									// Use replace to trigger change event.
									recentUploads.replace(entry, entry);
								}
							)
							//	Report on progress.
							.on('httpUploadProgress', 
								({ loaded, total }) => {
									entry.progress = loaded / total;

									// Use replace to trigger change event.
									recentUploads.replace(entry, entry);
								}
							);
						}
					)
				);

				return Promise.all(uploadRequests);
			}
		)
		.then(
			results => results.reduce(
				(sum, result) => sum += result
			)
		)
		.then(
			completedCount => {
				console.log('herer', completedCount);
				completedCount > 0 && refresh()
			}
		);
}
<|MERGE_RESOLUTION|>--- conflicted
+++ resolved
@@ -573,11 +573,7 @@
 	
 	api.node.list_nodes({  
 		query: {
-<<<<<<< HEAD
 			pools: [ poolName ],
-=======
-			pool: [ poolName ], // TODO: change to { pool: [ poolName ] } after api update
->>>>>>> ba1e86ea
 			name: filter
 		},
 		sort: sortBy,
