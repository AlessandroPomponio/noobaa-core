/* jshint node:true */
'use strict';

/**
 *
 * BUCKET_SERVER
 *
 */

module.exports = {
    new_bucket_defaults: new_bucket_defaults,
    get_bucket_info: get_bucket_info,

    //Bucket Management
    create_bucket: create_bucket,
    read_bucket: read_bucket,
    update_bucket: update_bucket,
    delete_bucket: delete_bucket,
    list_buckets: list_buckets,

    //Cloud Sync policies
    get_cloud_sync_policy: get_cloud_sync_policy,
    get_all_cloud_sync_policies: get_all_cloud_sync_policies,
    delete_cloud_sync: delete_cloud_sync,
    set_cloud_sync: set_cloud_sync,

    //Temporary - TODO: move to new server
    get_cloud_buckets: get_cloud_buckets
};

var _ = require('lodash');
var AWS = require('aws-sdk');
var db = require('./db');
var object_server = require('./object_server');
var tier_server = require('./tier_server');
var bg_worker = require('./server_rpc').bg_worker;
var system_store = require('./stores/system_store');
var cs_utils = require('./utils/cloud_sync_utils');
var size_utils = require('../util/size_utils');
var mongo_utils = require('../util/mongo_utils');
var dbg = require('../util/debug_module')(__filename);
var P = require('../util/promise');


function new_bucket_defaults(name, system_id, tiering_policy_id) {
    return {
        name: name,
        system: system_id,
        tiering: tiering_policy_id,
        stats: {
            reads: 0,
            writes: 0,
        }
    };
}


/**
 *
 * CREATE_BUCKET
 *
 */
function create_bucket(req) {
    var tiering_policy = resolve_tiering_policy(req, req.rpc_params.tiering);
    var bucket = new_bucket_defaults(
        req.rpc_params.name,
        req.system._id,
        tiering_policy._id);
    db.ActivityLog.create({
        event: 'bucket.create',
        level: 'info',
        system: req.system._id,
        actor: req.account._id,
        bucket: bucket._id,
    });
    return system_store.make_changes({
        insert: {
            buckets: [bucket]
        }
    }).then(function() {
        var created_bucket = find_bucket(req);
        return get_bucket_info(created_bucket);
    });
}

/**
 *
 * READ_BUCKET
 *
 */
function read_bucket(req) {
    var bucket = find_bucket(req);
    var pools = _.flatten(_.map(bucket.tiering.tiers,
        tier_and_order => tier_and_order.tier.pools
    ));
    var pool_ids = mongo_utils.uniq_ids(pools, '_id');
    return P.join(
        // objects - size, count
        db.ObjectMD.aggregate_objects({
            system: req.system._id,
            bucket: bucket._id,
            deleted: null,
        }),
        db.Node.aggregate_nodes({
            system: req.system._id,
            pool: {
                $in: pool_ids
            },
            deleted: null,
        }, 'pool'),
        get_cloud_sync_policy(req, bucket)
    ).spread(function(objects_aggregate, nodes_aggregate_pool, cloud_sync_policy) {
        return get_bucket_info(bucket, objects_aggregate, nodes_aggregate_pool, cloud_sync_policy);
    });
}



/**
 *
 * UPDATE_BUCKET
 *
 */
function update_bucket(req) {
    var bucket = find_bucket(req);
    var tiering_policy = req.rpc_params.tiering &&
        resolve_tiering_policy(req, req.rpc_params.tiering);
    var updates = {
        _id: bucket._id
    };
    if (req.rpc_params.new_name) {
        updates.name = req.rpc_params.new_name;
    }
    if (tiering_policy) {
        updates.tiering_policy = tiering_policy._id;
    }
    return system_store.make_changes({
        update: {
            buckets: [updates]
        }
    }).return();
}



/**
 *
 * DELETE_BUCKET
 *
 */
function delete_bucket(req) {
    var bucket = find_bucket(req);
    db.ActivityLog.create({
        event: 'bucket.delete',
        level: 'info',
        system: req.system._id,
        actor: req.account._id,
        bucket: bucket._id,
    });
    return system_store.make_changes({
            remove: {
                buckets: [bucket._id]
            }
        })
        .then(function() {
            return P.when(bg_worker.cloud_sync.refresh_policy({
                sysid: req.system._id,
                bucketid: bucket._id.toString(),
                force_stop: true,
            }));
        })
        .return();
}



/**
 *
 * LIST_BUCKETS
 *
 */
function list_buckets(req) {
    return {
        buckets: _.map(req.system.buckets_by_name, function(bucket) {
            return _.pick(bucket, 'name');
        })
    };
}

/**
 *
 * GET_CLOUD_SYNC_POLICY
 *
 */
function get_cloud_sync_policy(req, bucket) {
    dbg.log3('get_cloud_sync_policy');
    bucket = bucket || find_bucket(req);
    if (!bucket.cloud_sync || !bucket.cloud_sync.endpoint) {
        return {};
    }
    return P.when(bg_worker.cloud_sync.get_policy_status({
            sysid: bucket.system._id,
            bucketid: bucket._id
        }))
        .then(function(stat) {
            return {
                name: bucket.name,
                policy: {
                    endpoint: bucket.cloud_sync.endpoint,
                    access_keys: [bucket.cloud_sync.access_keys],
                    schedule: bucket.cloud_sync.schedule_min,
                    last_sync: bucket.cloud_sync.last_sync.getTime(),
                    paused: bucket.cloud_sync.paused,
                    c2n_enabled: bucket.cloud_sync.c2n_enabled,
                    n2c_enabled: bucket.cloud_sync.n2c_enabled,
                    additions_only: bucket.cloud_sync.additions_only
                },
                health: stat.health,
                status: stat.status,
            };
        });
}

/**
 *
 * GET_ALL_CLOUD_SYNC_POLICIES
 *
 */
function get_all_cloud_sync_policies(req) {
    dbg.log3('get_all_cloud_sync_policies');
    var reply = [];
    return P.all(_.map(req.system.buckets_by_name, function(bucket) {
        if (!bucket.cloud_sync.endpoint) return;
        return bg_worker.cloud_sync.get_policy_status({
                sysid: req.system._id,
                bucketid: bucket._id
            })
            .then(function(stat) {
                reply.push({
                    name: bucket.name,
                    health: stat.health,
                    status: stat.status,
                    policy: {
                        endpoint: bucket.cloud_sync.endpoint,
                        access_keys: [bucket.cloud_sync.access_keys],
                        schedule: bucket.cloud_sync.schedule_min,
                        last_sync: bucket.cloud_sync.last_sync.getTime(),
                        paused: bucket.cloud_sync.paused,
                        c2n_enabled: bucket.cloud_sync.c2n_enabled,
                        n2c_enabled: bucket.cloud_sync.n2c_enabled,
                        additions_only: bucket.cloud_sync.additions_only
                    }
                });
            });
    })).return(reply);
}

/**
 *
 * DELETE_CLOUD_SYNC
 *
 */
function delete_cloud_sync(req) {
    dbg.log2('delete_cloud_sync:', req.rpc_params.name, 'on', req.system._id);
    var bucket = find_bucket(req);
    dbg.log3('delete_cloud_sync: delete on bucket', bucket);
    return system_store.make_changes({
            update: {
                buckets: [{
                    _id: bucket._id,
                    cloud_sync: {}
                }]
            }
        })
        .then(function() {
            return bg_worker.cloud_sync.refresh_policy({
                sysid: req.system._id,
                bucketid: bucket._id,
                force_stop: true,
            });
        })
        .return();
}

/**
 *
 * SET_CLOUD_SYNC
 *
 */
function set_cloud_sync(req) {
    dbg.log0('set_cloud_sync:', req.rpc_params.name, 'on', req.system._id, 'with', req.rpc_params.policy);
    var bucket = find_bucket(req);
    var force_stop = false;
    //Verify parameters, bi-directional sync can't be set with additions_only
    if (req.rpc_params.policy.additions_only &&
        req.rpc_params.policy.n2c_enabled &&
        req.rpc_params.policy.c2n_enabled) {
        dbg.warn('set_cloud_sync bi-directional sync cant be set with additions_only');
        throw new Error('bi-directional sync cant be set with additions_only');
    }
    var cloud_sync = {
        endpoint: req.rpc_params.policy.endpoint,
        access_keys: {
            access_key: req.rpc_params.policy.access_keys[0].access_key,
            secret_key: req.rpc_params.policy.access_keys[0].secret_key
        },
        schedule_min: req.rpc_params.policy.schedule,
        last_sync: 0,
        paused: req.rpc_params.policy.paused,
        c2n_enabled: req.rpc_params.policy.c2n_enabled,
        n2c_enabled: req.rpc_params.policy.n2c_enabled,
        additions_only: req.rpc_params.policy.additions_only
    };

    //If either of the following is changed, signal the cloud sync worker to force stop and reload
    if (bucket.cloud_sync.endpoint !== cloud_sync.endpoint ||
        bucket.cloud_sync.access_keys.access_key !== cloud_sync.access_keys.access_key ||
        bucket.cloud_sync.access_keys.secret_key !== cloud_sync.access_keys.secret_key ||
        cloud_sync.paused) {
        force_stop = true;
    }
    return system_store.make_changes({
            update: {
                buckets: [{
                    _id: bucket._id,
                    cloud_sync: cloud_sync
                }]
            }
        })
        .then(function() {
            //TODO:: scale, fine for 1000 objects, not for 1M
            return object_server.set_all_files_for_sync(req.system._id, bucket._id);
        })
        .then(function() {
            return bg_worker.cloud_sync.refresh_policy({
                sysid: req.system._id,
                bucketid: bucket._id,
                force_stop: force_stop,
            });
        })
        .catch(function(err) {
            dbg.error('Error setting cloud sync', err, err.stack);
            throw err;
        })
        .return();
}

/**
 *
 * GET_CLOUD_BUCKETS
 *
 */
function get_cloud_buckets(req) {
    var buckets = [];
    return P.fcall(function() {
        var s3 = new AWS.S3({
            accessKeyId: req.rpc_params.access_key,
            secretAccessKey: req.rpc_params.secret_key,
            sslEnabled: false
        });
        return P.ninvoke(s3, "listBuckets");
    }).then(function(data) {
        _.each(data.Buckets, function(bucket) {
            buckets.push(bucket.Name);
        });
        return buckets;
    }).catch(function(err) {
        dbg.error("get_cloud_buckets ERROR", err.stack || err);
        throw err;
    });

}


// UTILS //////////////////////////////////////////////////////////


function find_bucket(req) {
    var bucket = req.system.buckets_by_name[req.rpc_params.name];
    if (!bucket) {
        dbg.error('BUCKET NOT FOUND', req.rpc_params.name);
        throw req.rpc_error('NOT_FOUND', 'missing bucket');
    }
    return bucket;
}

function get_bucket_info(bucket, objects_aggregate, nodes_aggregate_pool, cloud_sync_policy) {
    var info = _.pick(bucket, 'name');
    var objects_aggregate_bucket = objects_aggregate[bucket._id] || {};
    if (bucket.tiering) {
        info.tiering = tier_server.get_tiering_policy_info(bucket.tiering, nodes_aggregate_pool);
    }
<<<<<<< HEAD
    return P.join(
            db.Node.aggregate_nodes({
                system: req.system._id,
                deleted: null,
            }, 'pool'),
            db.ObjectMD.count({
                system: req.system._id,
                bucket: bucket._id,
                deleted: null,
            }),
            get_cloud_sync_policy(req, bucket))
        .spread(function(nodes_aggregated, obj_count, sync_policy) {
            info.num_objects = obj_count;
            cs_utils.resolve_cloud_sync_info(sync_policy, info);
            var alloc = 0;
            var used = 0;
            var free = 0;
            var total = 0;
            _.each(bucket.tiering.tiers, function(t) {
                _.each(t.tier.pools, function(pool) {
                    var aggr = nodes_aggregated[pool._id];
                    if (!aggr) return;
                    var replicas = t.replicas || 3;
                    alloc += aggr.alloc || 0;
                    used += aggr.used || 0;
                    total += Math.floor((aggr.total || 0) / replicas);
                    free += Math.floor((aggr.free || 0) / replicas);
                });
            });
            info.storage = {
                alloc: alloc,
                used: used,
                total: total,
                free: free,
            };
            return info;
        });
=======
    info.num_objects = objects_aggregate_bucket.count || 0;
    info.storage = size_utils.to_bigint_storage({
        used: objects_aggregate_bucket.size || 0,
        total: info.tiering && info.tiering.storage && info.tiering.storage.total || 0,
        free: info.tiering && info.tiering.storage && info.tiering.storage.free || 0,
    });
    cs_utils.resolve_cloud_sync_info(cloud_sync_policy, info);
    return info;
>>>>>>> b51238a5
}

function resolve_tiering_policy(req, policy_name) {
    var tiering_policy = req.system.tiering_policies_by_name[policy_name];
    if (!tiering_policy) {
        dbg.error('TIER POLICY NOT FOUND', policy_name);
        throw req.rpc_error('NOT_FOUND', 'missing tiering policy');
    }
    return tiering_policy;
}<|MERGE_RESOLUTION|>--- conflicted
+++ resolved
@@ -390,45 +390,7 @@
     if (bucket.tiering) {
         info.tiering = tier_server.get_tiering_policy_info(bucket.tiering, nodes_aggregate_pool);
     }
-<<<<<<< HEAD
-    return P.join(
-            db.Node.aggregate_nodes({
-                system: req.system._id,
-                deleted: null,
-            }, 'pool'),
-            db.ObjectMD.count({
-                system: req.system._id,
-                bucket: bucket._id,
-                deleted: null,
-            }),
-            get_cloud_sync_policy(req, bucket))
-        .spread(function(nodes_aggregated, obj_count, sync_policy) {
-            info.num_objects = obj_count;
-            cs_utils.resolve_cloud_sync_info(sync_policy, info);
-            var alloc = 0;
-            var used = 0;
-            var free = 0;
-            var total = 0;
-            _.each(bucket.tiering.tiers, function(t) {
-                _.each(t.tier.pools, function(pool) {
-                    var aggr = nodes_aggregated[pool._id];
-                    if (!aggr) return;
-                    var replicas = t.replicas || 3;
-                    alloc += aggr.alloc || 0;
-                    used += aggr.used || 0;
-                    total += Math.floor((aggr.total || 0) / replicas);
-                    free += Math.floor((aggr.free || 0) / replicas);
-                });
-            });
-            info.storage = {
-                alloc: alloc,
-                used: used,
-                total: total,
-                free: free,
-            };
-            return info;
-        });
-=======
+
     info.num_objects = objects_aggregate_bucket.count || 0;
     info.storage = size_utils.to_bigint_storage({
         used: objects_aggregate_bucket.size || 0,
@@ -437,7 +399,6 @@
     });
     cs_utils.resolve_cloud_sync_info(cloud_sync_policy, info);
     return info;
->>>>>>> b51238a5
 }
 
 function resolve_tiering_policy(req, policy_name) {
