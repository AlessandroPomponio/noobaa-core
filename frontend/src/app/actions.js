import * as model from 'model';
import page from 'page';
import api from 'services/api';
import config from 'config';
import { hostname } from 'server-conf';
<<<<<<< HEAD
import {
	isDefined, isUndefined, encodeBase64, cmpStrings, cmpInts, cmpBools,
	randomString, last, clamp,  makeArray, execInOrder, realizeUri
=======

import { 
    isDefined, isUndefined, encodeBase64, cmpStrings, cmpInts, cmpBools, 
    randomString, last, clamp,  makeArray, execInOrder, realizeUri, downloadFile
>>>>>>> 8705b596
} from 'utils';

// TODO: resolve browserify issue with export of the aws-sdk module.
// The current workaround use the AWS that is set on the global window object.
import 'aws-sdk';
AWS = window.AWS;

// Use preconfigured hostname or the address of the serving computer.
let endpoint = hostname || window.location.hostname;

// -----------------------------------------------------
// Utility function to log actions.
// -----------------------------------------------------
function logAction(action, payload) {
    if (typeof payload !== 'undefined') {
        console.info(`action dispatched: ${action} with`, payload);
    } else {
        console.info(`action dispatched: ${action}`);
    }
}

// -----------------------------------------------------
// Applicaiton start action
// -----------------------------------------------------
export function start() {
<<<<<<< HEAD
	logAction('start');

	api.options.auth_token = localStorage.getItem('sessionToken');
	return api.auth.read_auth()
		// Try to restore the last session
		.then(({account, system}) => {
			if (isDefined(account)) {
				model.sessionInfo({
					user: account.email,
					system: system.name
				});
			}
		})
		// Start the router.
		.then(() => page.start())
		.done()
=======
    logAction('start');
    
    api.options.auth_token = localStorage.getItem('sessionToken');
    return api.auth.read_auth()
        // Try to restore the last session
        .then(({account, system}) => {
            if (isDefined(account)) {
                model.sessionInfo({ 
                    user: account.email, 
                    system: system.name 
                });
            } 
        })
        // Start the router.
        .then(
            () => page.start()
        )
        .done()
>>>>>>> 8705b596
}

// -----------------------------------------------------
// Navigation actions
// -----------------------------------------------------
export function navigateTo(path = window.location.pathname, query = {}) {
    logAction('navigateTo', { path, query });

    page.show(
        realizeUri(path, model.routeContext().params, query)
    );
}

export function redirectTo(path = window.location.pathname, query = {}) {
    logAction('redirectTo', { path, query });

    page.redirect(
        realizeUri(path, model.routeContext().params, query)
    );
}

export function reloadTo(path = window.location.pathname, query = {}) {
    logAction('reloadTo', { path, query });

    // Force full browser refresh
    window.location.href = realizeUri(path, model.routeContext().params, query)
}

export function refresh() {
    logAction('refresh');

<<<<<<< HEAD
	let { pathname, search } = window.location;

	// Refresh the current path
	page.redirect(pathname + search);
=======
    let { pathname, search } = window.location;
    
    // Refresh the current path
    page.redirect(pathname + search);
>>>>>>> 8705b596

    model.refreshCounter(model.refreshCounter() + 1);
}

// -----------------------------------------------------
// High level UI update actions.
// -----------------------------------------------------
export function showLogin() {
    logAction('showLogin');

    let session = model.sessionInfo();
    let ctx = model.routeContext();

    if (!!session) {
        redirectTo(`/fe/systems/${session.system}`);

<<<<<<< HEAD
	} else {
		model.uiState({
			layout: 'login-layout',
			returnUrl: ctx.query.returnUrl,
		});

		loadServerInfo();
	}
}

export function showOverview() {
	logAction('showOverview');

	model.uiState({
		layout: 'main-layout',
		title: 'OVERVIEW',
		breadcrumbs: [],
		panel: 'overview'
	});

	loadSystemSummary();
}

export function showBuckets() {
	logAction('showBuckets');

	model.uiState({
		layout: 'main-layout',
		title: 'BUCKETS',
		breadcrumbs: [ { href: "fe/systems/:system" } ],
		panel: 'buckets',
	});

	let { sortBy, order } = model.routeContext().query;
	loadBucketList(sortBy, order);
}

export function showBucket() {
	logAction('showBucket');

	let ctx = model.routeContext();
	let { bucket, tab = 'objects' } = ctx.params;
	let { filter, sortBy = 'name', order = 1, page = 0 } = ctx.query;

	model.uiState({
		layout: 'main-layout',
		title: bucket,
		breadcrumbs: [
			{ href: "fe/systems/:system" },
			{ href: "buckets", label: "BUCKETS" },
		],
		panel: 'bucket',
		tab: tab
	});

	loadBucketInfo(bucket);
	loadBucketObjectList(bucket, filter, sortBy, parseInt(order), parseInt(page));
}

export function showObject() {
	logAction('showObject');

	let ctx = model.routeContext();
	let { object, bucket, tab = 'parts' } = ctx.params;
	let { page = 0 } = ctx.query;

	model.uiState({
		layout: 'main-layout',
		title: object,
		breadcrumbs: [
			{ href: "fe/systems/:system" },
			{ href: "buckets", label: "BUCKETS" },
			{ href: ":bucket", label: bucket },
		],
		panel: 'object',
		tab: tab
	});

	loadObjectMetadata(bucket, object)
	loadObjectPartList(bucket, object, parseInt(page));
=======
    } else {
        model.uiState({ 
            layout: 'login-layout', 
            returnUrl: ctx.query.returnUrl,
        });

        loadServerInfo();
    }
}   

export function showOverview() {
    logAction('showOverview');

    model.uiState({
        layout: 'main-layout',
        title: 'OVERVIEW',
        breadcrumbs: [ 
            { href: 'fe/systems/:system' }
        ], 
        panel: 'overview'   
    });

    loadSystemSummary();
}

export function showBuckets() {
    logAction('showBuckets');   

    model.uiState({
        layout: 'main-layout',
        title: 'BUCKETS',
        breadcrumbs: [ 
            { href: 'fe/systems/:system' },
            { href: 'buckets', label: 'BUCKETS' }
        ],
        panel: 'buckets',
    });

    let { sortBy, order } = model.routeContext().query;
    loadBucketList(sortBy, order);
}

export function showBucket() {
    logAction('showBucket');

    let ctx = model.routeContext();
    let { bucket, tab = 'objects' } = ctx.params;
    let { filter, sortBy = 'name', order = 1, page = 0 } = ctx.query;

    model.uiState({
        layout: 'main-layout',
        title: bucket,
        breadcrumbs: [
            { href: 'fe/systems/:system' },
            { href: 'buckets', label: 'BUCKETS' },
            { href: ':bucket', label: bucket }
        ],
        panel: 'bucket',
        tab: tab
    });

    loadBucketInfo(bucket);
    loadBucketObjectList(bucket, filter, sortBy, parseInt(order), parseInt(page));      
}

export function showObject() {
    logAction('showObject');
    
    let ctx = model.routeContext();
    let { object, bucket, tab = 'parts' } = ctx.params;
    let { page = 0 } = ctx.query;

    model.uiState({
        layout: 'main-layout',
        title: object,
        breadcrumbs: [
            { href: 'fe/systems/:system' },
            { href: 'buckets', label: 'BUCKETS' },
            { href: ':bucket', label: bucket },
            { href: 'objects/:object', label: object }
        ],          
        panel: 'object',
        tab: tab
    });

    loadObjectMetadata(bucket, object)
    loadObjectPartList(bucket, object, parseInt(page));
>>>>>>> 8705b596
}

export function showPools() {
    logAction('showPools');

    model.uiState({
        layout: 'main-layout',
        title: 'POOLS',
        breadcrumbs: [ 
            { href: 'fe/systems/:system' },
            { href: 'pools', label: 'POOLS'}
        ],
        panel: 'pools'
    });

    let { sortBy, order } = model.routeContext().query;
    loadPoolList(sortBy, order);
}

export function showPool() {
<<<<<<< HEAD
	logAction('showPool');

	let ctx = model.routeContext();
	let { pool, tab = 'nodes' } = ctx.params;
	let { filter, sortBy = 'name', order = 1, page = 0 } = ctx.query;


	model.uiState({
		layout: 'main-layout',
		title: pool,
		breadcrumbs: [
			{ href: "fe/systems/:system" },
			{ href: "pools", label: "POOLS"}
		],
		panel: 'pool',
		tab: tab
	});

	loadPoolInfo(pool);
	loadPoolNodeList(pool, filter, sortBy, parseInt(order), parseInt(page));
}

export function showNode() {
	logAction('showNode');

	let ctx = model.routeContext();
	let { pool, node, tab = 'parts' } = ctx.params;
	let { page = 0 } = ctx.query;

	model.uiState({
		layout: 'main-layout',
		title: node,
		breadcrumbs: [
			{ href: "fe/systems/:system" },
			{ href: "pools", label: "POOLS"},
			{ href: ":pool", label: pool}
		],
		panel: 'node',
		tab: tab
	});

	loadNodeInfo(node);
	loadNodeStoredPartsList(node, parseInt(page));
}
=======
    logAction('showPool');

    let ctx = model.routeContext();
    let { pool, tab = 'nodes' } = ctx.params;
    let { filter, sortBy = 'name', order = 1, page = 0 } = ctx.query;

    
    model.uiState({
        layout: 'main-layout',
        title: pool,
        breadcrumbs: [ 
            { href: 'fe/systems/:system' },
            { href: 'pools', label: 'POOLS' },
            { href: ':pool', label: pool }
        ],
        panel: 'pool',
        tab: tab
    });

    loadPoolInfo(pool);
    loadPoolNodeList(pool, filter, sortBy, parseInt(order), parseInt(page));
}

export function showNode() {
    logAction('showNode');

    let ctx = model.routeContext();
    let { pool, node, tab = 'parts' } = ctx.params;
    let { page = 0 } = ctx.query;

    model.uiState({
        layout: 'main-layout',
        title: node,
        breadcrumbs: [
            { href: 'fe/systems/:system' },
            { href: 'pools', label: 'POOLS' },
            { href: ':pool', label: pool },
            { href: 'nodes/:node', label: node }
        ],
        panel: 'node',
        tab: tab
    });

    loadNodeInfo(node);
    loadNodeStoredPartsList(node, parseInt(page));
}   
>>>>>>> 8705b596

export function showManagement() {
    logAction('showManagement');

    let { tab = 'accounts' } = model.routeContext().params;

    model.uiState({
        layout: 'main-layout',
        title: 'SYSTEM MANAGEMENT',
        breadcrumbs: [ 
            { href: "fe/systems/:system" },
            { href: "management", label: 'SYSTEM MANAGEMENT' } 
        ],
        panel: 'management',
        tab: tab
    });
}

export function showCreateBucketWizard() {
    loadAction('showCreateBucketModal')
}

export function openAuditLog() {
    logAction('openAuditLog');

<<<<<<< HEAD
	model.uiState(
		Object.assign(model.uiState(), {
			tray: { componentName: 'audit-pane' }
		})
	);
=======
    model.uiState(
        Object.assign(model.uiState(), { 
            tray: { componentName: 'audit-pane' }
        })
    );
>>>>>>> 8705b596
}

export function closeTray() {
    logAction('closeTray');

    model.uiState(
        Object.assign(model.uiState(), { tray: null })
    );
}

// -----------------------------------------------------
// Sign In/Out actions.
// -----------------------------------------------------
export function signIn(email, password, redirectUrl) {
<<<<<<< HEAD
	logAction('signIn', { email, password, redirectUrl });

	api.create_auth_token({ email, password })
		.then(() => api.system.list_systems())
		.then(
			({ systems }) => {
				let system = systems[0].name;

				return api.create_auth_token({ system, email, password })
					.then(({ token }) => {
						localStorage.setItem('sessionToken', token);

						model.sessionInfo({ user: email, system: system })
						model.loginInfo({ retryCount: 0 });

						if (isUndefined(redirectUrl)) {
							redirectUrl = `/fe/systems/${system}`;
						}

						redirectTo(decodeURIComponent(redirectUrl));
					})
			}
		)
		.catch(
			err => {
				if (err.rpc_code === 'UNAUTHORIZED') {
					model.loginInfo({
						retryCount: model.loginInfo().retryCount + 1
					});

				} else {
					throw err;
				}
			}
		)
		.done();
=======
    logAction('signIn', { email, password, redirectUrl });

    api.create_auth_token({ email, password })
        .then(() => api.system.list_systems())
        .then(
            ({ systems }) => {
                let system = systems[0].name;

                return api.create_auth_token({ system, email, password })
                    .then(({ token }) => {
                        localStorage.setItem('sessionToken', token);
                        
                        model.sessionInfo({ user: email, system: system })
                        model.loginInfo({ retryCount: 0 });

                        if (isUndefined(redirectUrl)) {
                            redirectUrl = `/fe/systems/${system}`;
                        }

                        redirectTo(decodeURIComponent(redirectUrl));
                    })
            }
        )
        .catch(
            err => {
                if (err.rpc_code === 'UNAUTHORIZED') {
                    model.loginInfo({
                        retryCount: model.loginInfo().retryCount + 1
                    });

                } else {
                    throw err;
                }
            }
        )
        .done();
>>>>>>> 8705b596
}

export function signOut() {
    localStorage.removeItem('sessionToken');
    model.sessionInfo(null);
    refresh();
}

// -----------------------------------------------------
// Information retrieval actions.
// -----------------------------------------------------
export function loadServerInfo() {
    logAction('loadServerInfo');

    api.account.accounts_status()
        .then(
            reply => model.serverInfo({
                initialized: reply.has_accounts
            })
        )
        .done();
}

export function loadSystemInfo() {
    logAction('loadSystemInfo');

    api.system.read_system()
        .then(
            reply => {
                let { access_key, secret_key } = reply.access_keys[0];

                model.systemInfo({
                    status: 'active',
                    name: reply.name,
                    version: reply.version,
                    endpoint: endpoint,
                    ipAddress: reply.ip_address,
                    dnsName: reply.dns_name,
                    port: reply.web_port,
                    sslPort: reply.ssl_port,
                    accessKey: access_key,
                    secretKey: secret_key,
                    P2PConfig: reply.n2n_config
                });
            }
        )
        .done();
}

export function loadSystemSummary() {
<<<<<<< HEAD
	logAction('loadSystemSummary');

	api.system.read_system()
		.then(
			reply => model.systemSummary({
				capacity: reply.storage.total,
				bucketCount: reply.buckets.length,
				objectCount: reply.objects,
				poolCount: reply.pools.length,
				nodeCount: reply.nodes.count,
				onlineNodeCount: reply.nodes.online,
				offlineNodeCount: reply.nodes.count - reply.nodes.online
			})
		)
		.done();
=======
    logAction('loadSystemSummary');

    api.system.read_system() 
        .then(
            reply => model.systemSummary({
                capacity: reply.storage.total,
                bucketCount: reply.buckets.length,
                objectCount: reply.objects,
                poolCount: reply.pools.length,
                nodeCount: reply.nodes.count,
                onlineNodeCount: reply.nodes.online,
                offlineNodeCount: reply.nodes.count - reply.nodes.online
            })
        )
        .done();
>>>>>>> 8705b596
}

const bucketCmpFuncs = Object.freeze({
    state: (b1, b2) => cmpBools(b1.state, b2.state),
    name: (b1, b2) => cmpStrings(b1.name, b2.name),
    filecount: (b1, b2) => cmpInts(b1.num_objects, b2.num_objects),
    totalsize: (b1, b2) => cmpInts(b1.storage.total, b2.storage.total),
    freesize: (b1, b2) => cmpInts(b1.storage.free, b2.storage.free),
    cloudsync: (b1, b2) => cmpStrings(b1.cloud_sync_status, b2.cloud_sync_status)
});

export function loadBucketList(sortBy = 'name', order = 1) {
    logAction('loadBucketList', { sortBy, order });

    // Normalize the order.
    order = clamp(order, -1, 1);

    let bucketList = model.bucketList;
    api.system.read_system()
        .then(
            ({ buckets }) => {
                bucketList(
                    buckets.sort(
                        (b1, b2) => order * bucketCmpFuncs[sortBy](b1, b2)
                    )
                );
                bucketList.sortedBy(sortBy);
                bucketList.order(order);
            }
        )
        .done();
}

const poolCmpFuncs = Object.freeze({
<<<<<<< HEAD
	state: (p1, p2) => cmpBools(true, true),
	name: (p1, p2) => cmpStrings(p1.name, p2.name),
	nodecount: (p1, p2) => cmpInts(p1.nodes.count, p2.nodes.count),
	onlinecount: (p1, p2) => cmpInts(p1.nodes.online, p2.nodes.online),
	offlinecount: (p1, p2) => cmpInts(
		p1.nodes.count - p1.nodes.online,
		p2.nodes.count - p2.nodes.online,
	),
	usage: (p1, p2) => cmpInts(p1.storage.used, p2.storage.used),
	capacity: (p1, p2) => cmpInts(p1.storage.total, p2.storage.total),
=======
    state: (p1, p2) => cmpBools(true, true),
    name: (p1, p2) => cmpStrings(p1.name, p2.name),
    nodecount: (p1, p2) => cmpInts(p1.nodes.count, p2.nodes.count),
    onlinecount: (p1, p2) => cmpInts(p1.nodes.online, p2.nodes.online),
    offlinecount: (p1, p2) => cmpInts(
        p1.nodes.count - p1.nodes.online, 
        p2.nodes.count - p2.nodes.online, 
    ),
    usage: (p1, p2) => cmpInts(p1.storage.used, p2.storage.used),
    capacity: (p1, p2) => cmpInts(p1.storage.total, p2.storage.total),
>>>>>>> 8705b596
});

export function loadPoolList(sortBy = 'name', order = 1) {
    logAction('loadPoolList', { sortBy, order });

    // Normalize the order.
    order = clamp(order, -1, 1);

    let poolList = model.poolList;
    api.system.read_system()
        .then(
            ({ pools }) => {
                poolList(
                    pools.sort(
                        (b1, b2) => order * poolCmpFuncs[sortBy](b1, b2)
                    )
                );
                poolList.sortedBy(sortBy);
                poolList.order(order);
            }
        )
        .done();
}

export function loadAgentInstallationInfo() {
    logAction('loadAgentInstallationInfo');

    let { agentInstallationInfo } = model;
    api.system.read_system()
        .then(
            reply => {
                let keys = reply.access_keys[0];

                agentInstallationInfo({
                    agentConf: encodeBase64({
                        address: reply.base_address,
                        system: reply.name,
                        access_key: keys.access_key,
                        secret_key: keys.secret_key,
                        tier: 'nodes',
                        root_path: './agent_storage/'
                    }),
                    downloadUris: {
                        windows: reply.web_links.agent_installer,
                        linux: reply.web_links.linux_agent_installer
                    }
                });
            }
        )
        .done();
}

export function loadBucketInfo(name) {
    logAction('loadBucketInfo', { name });

    api.bucket.read_bucket({ name })
        .then(model.bucketInfo)
        .done();
}

export function loadBucketPolicy(name) {
    logAction('loadBucketPolicy', { name });

    model.bucketPolicy(null);
    api.tiering_policy.read_policy({ name })
        .then(model.bucketPolicy)
        .done();
}

export function loadBucketObjectList(bucketName, filter, sortBy, order, page) {
<<<<<<< HEAD
	logAction('loadBucketObjectList', { bucketName, filter, sortBy, order, page });

	let bucketObjectList = model.bucketObjectList;

	api.object.list_objects({
			bucket: bucketName,
			key_query: filter,
			sort: sortBy,
			order: order,
			skip: config.paginationPageSize * page,
			limit: config.paginationPageSize,
			pagination: true
		})
		.then(
			reply => {
				bucketObjectList(reply.objects);
				bucketObjectList.sortedBy(sortBy);
				bucketObjectList.filter(filter);
				bucketObjectList.order(order);
				bucketObjectList.page(page);
				bucketObjectList.count(reply.total_count);
			}
		)
		.done();
}

export function loadObjectMetadata(bucketName, objectName) {
	logAction('loadObjectMetadata', { bucketName, objectName });

	// Drop previous data if of diffrent object.
	if (!!model.objectInfo() && model.objectInfo().name !== objectName) {
		model.objectInfo(null);
	}

	let objInfoPromise = api.object.read_object_md({
		 bucket: bucketName,
		 key: objectName,
		 get_parts_count: true
	});

	let S3Promise = api.system.read_system()
		.then(
			reply => {
				let { access_key, secret_key } = reply.access_keys[0];

				return new AWS.S3({
				    endpoint: endpoint,
				    credentials: {
				    	accessKeyId:  access_key,
				    	secretAccessKey:  secret_key
				    },
				    s3ForcePathStyle: true,
				    sslEnabled: false,
				})
			}
		);

	Promise.all([objInfoPromise, S3Promise])
		.then(
			([objInfo, s3]) => model.objectInfo({
				name: objectName,
				bucket: bucketName,
				info: objInfo,
				s3Url: s3.getSignedUrl(
					'getObject',
					{ Bucket: bucketName, Key: objectName }
				)
			})
		);
}

export function loadObjectPartList(bucketName, objectName, page) {
	logAction('loadObjectPartList', { bucketName, objectName, page });

	api.object.read_object_mappings({
		bucket: bucketName,
		key: objectName,
		skip: config.paginationPageSize * page,
		limit: config.paginationPageSize,
		adminfo: true
	})
		.then(
			({ parts }) => {
				model.objectPartList(parts);
				model.objectPartList.page(page);

				// TODO: change to real count when avaliable.
				model.objectPartList.count(1000);
			}
		)
		.done();
=======
    logAction('loadBucketObjectList', { bucketName, filter, sortBy, order, page });

    let bucketObjectList = model.bucketObjectList;

    api.object.list_objects({ 
            bucket: bucketName,
            key_query: filter,
            sort: sortBy,
            order: order,
            skip: config.paginationPageSize * page,
            limit: config.paginationPageSize,
            pagination: true
        })
        .then(
            reply => {
                bucketObjectList(reply.objects);
                bucketObjectList.sortedBy(sortBy);
                bucketObjectList.filter(filter);
                bucketObjectList.order(order);
                bucketObjectList.page(page);
                bucketObjectList.count(reply.total_count);
            }
        ) 
        .done();
}

export function loadObjectMetadata(bucketName, objectName) {
    logAction('loadObjectMetadata', { bucketName, objectName });

    // Drop previous data if of diffrent object.
    if (!!model.objectInfo() && model.objectInfo().name !== objectName) {
        model.objectInfo(null);
    }

    let objInfoPromise = api.object.read_object_md({
         bucket: bucketName, 
         key: objectName,
         get_parts_count: true
    });

    let S3Promise = api.system.read_system()
        .then(
            reply => {
                let { access_key, secret_key } = reply.access_keys[0];

                return new AWS.S3({
                    endpoint: endpoint,
                    credentials: {
                        accessKeyId:  access_key,
                        secretAccessKey:  secret_key
                    },
                    s3ForcePathStyle: true,
                    sslEnabled: false,
                })
            }
        );

    Promise.all([objInfoPromise, S3Promise])
        .then(
            ([objInfo, s3]) => model.objectInfo({ 
                name: objectName, 
                bucket: bucketName,
                info: objInfo,              
                s3Url: s3.getSignedUrl(
                    'getObject', 
                    { Bucket: bucketName, Key: objectName }
                )
            })
        );
}

export function loadObjectPartList(bucketName, objectName, page) {
    logAction('loadObjectPartList', { bucketName, objectName, page });

    api.object.read_object_mappings({ 
        bucket: bucketName, 
        key: objectName, 
        skip: config.paginationPageSize * page,
        limit: config.paginationPageSize,
        adminfo: true 
    })
        .then(
            ({ total_mappings, parts }) => {
                model.objectPartList(parts);
                model.objectPartList.page(page);
                model.objectPartList.count(total_mappings);
            }
        )
        .done();
>>>>>>> 8705b596
}

export function loadPoolInfo(name) {
    logAction('loadPoolInfo', { name });

    if (model.poolInfo() && model.poolInfo().name !== name) {
        model.poolInfo(null);
    }

    api.pool.read_pool({ name })
        .then(model.poolInfo)
        .done();
}

export function loadPoolNodeList(poolName, filter, sortBy, order, page) {
<<<<<<< HEAD
	logAction('loadPoolNodeList', { poolName, filter, sortBy, order, page });

	api.node.list_nodes({
		query: {
			pools: [ poolName ],
			name: filter
		},
		sort: sortBy,
		order: order,
		skip: config.paginationPageSize * page,
		limit: config.paginationPageSize,
		pagination: true
	})
		.then(
			reply => {
				model.poolNodeList(reply.nodes);
				model.poolNodeList.count(reply.total_count);
				model.poolNodeList.filter(filter);
				model.poolNodeList.sortedBy(sortBy);
				model.poolNodeList.order(order);
				model.poolNodeList.page(page)
			}
		)
		.done();
=======
    logAction('loadPoolNodeList', { poolName, filter, sortBy, order, page });
    
    api.node.list_nodes({
        query: {
            pools: [ poolName ],
            name: filter
        },
        sort: sortBy,
        order: order,
        skip: config.paginationPageSize * page,
        limit: config.paginationPageSize,
        pagination: true
    })
        .then(
            reply => {
                model.poolNodeList(reply.nodes);
                model.poolNodeList.count(reply.total_count);                
                model.poolNodeList.filter(filter);
                model.poolNodeList.sortedBy(sortBy);
                model.poolNodeList.order(order);
                model.poolNodeList.page(page)
            }
        )
        .done();
>>>>>>> 8705b596
}

export function loadNodeList() {
    logAction('loadNodeList');

    model.nodeList([]);
    api.node.list_nodes({})
        .then(
            ({nodes}) => model.nodeList(nodes)
        )
        .done();
}

export function loadNodeInfo(nodeName) {
    logAction('loadNodeInfo', { nodeName });

    if (model.nodeInfo() && model.nodeInfo().name !== nodeName) {
        model.nodeInfo(null);
    }

    api.node.read_node({ name: nodeName })
        .then(
            // TODO: remove assign after implementing trusted in the server.
            nodeInfo => model.nodeInfo(
                Object.assign(nodeInfo, { trusted: true })
            )
        )
        .done();
}

export function loadNodeStoredPartsList(nodeName, page) {
    logAction('loadNodeStoredPartsList', { nodeName, page });

    api.node.read_node_maps({ name: nodeName })
        .then(
            reply => {
                let parts = reply.objects
                    .map(
                        obj => obj.parts.map(
                            part => {
                                return {
                                    object: obj.key,
                                    bucket: obj.bucket,
                                    info: part
                                }
                            }
                        )
                    )
                    .reduce(
                        (list, objParts) => {
                            list.push(...objParts);
                            return list;
                        },
                        []
                    );

                // TODO: change to server side paganation when avaliable.
                let pageParts = parts.slice(
                    config.paginationPageSize * page,
                    config.paginationPageSize * (page + 1),
                );

                model.nodeStoredPartList(pageParts);
                model.nodeStoredPartList.page(page);
                model.nodeStoredPartList.count(parts.length);
            }
        )
        .done();
}

export function loadAuditEntries(categories, count) {
    logAction('loadAuditEntries', { categories, count });

    let auditLog = model.auditLog;
    let filter = categories
        .map(
            category => `(^${category}.)`
        )
        .join('|');

    if (filter !== '') {
        api.system.read_activity_log({
            event: filter || '^$',
            limit: count
        })
            .then(
                ({ logs }) => {
                    auditLog(logs.reverse());
                    auditLog.loadedCategories(categories);
                }
            )
            .done();

    } else {
        auditLog([]);
        auditLog.loadedCategories([]);
    }
}

export function loadMoreAuditEntries(count) {
<<<<<<< HEAD
	logAction('loadMoreAuditEntries', { count });

	let auditLog = model.auditLog;
	let lastEntryTime = last(auditLog()).time;
	let filter = model.auditLog.loadedCategories()
		.map(
			category => `(^${category}.)`
		)
		.join('|');

	if (filter !== '') {
		api.system.read_activity_log({
			event: filter,
			till: lastEntryTime,
			limit: count
		})
			.then(
				({ logs }) => auditLog.push(...logs.reverse())
			)
			.done()
	}
=======
    logAction('loadMoreAuditEntries', { count });

    let auditLog = model.auditLog;
    let lastEntryTime = last(auditLog()).time;
    let filter = model.auditLog.loadedCategories()
        .map(
            category => `(^${category}.)` 
        )
        .join('|');

    if (filter !== '') {
        api.system.read_activity_log({
            event: filter,
            till: lastEntryTime,
            limit: count 
        })
            .then(
                ({ logs }) => auditLog.push(...logs.reverse())
            )
            .done()
    }
>>>>>>> 8705b596
}

export function loadAccountList() {
    logAction('loadAccountList');

<<<<<<< HEAD
	api.account.list_accounts()
		.then(
			({ accounts }) => model.accountList(accounts)
		)
		.done()
=======
    api.account.list_system_accounts()
        .then(
            ({ accounts }) => model.accountList(accounts)
        )
        .done()
>>>>>>> 8705b596
}

export function loadTier(name) {
    logAction('loadTier', { name });

    api.tier.read_tier({ name })
        .then(model.tierInfo)
        .done();
}

export function loadCloudSyncInfo(bucket) {
    logAction('loadCloudSyncInfo', { bucket });

    api.bucket.get_cloud_sync_policy({ name: bucket })
        .then(model.cloudSyncInfo)
        .done();
}

export function setCloudSyncPolicy(bucket, awsBucket, credentials, direction, frequency, sycDeletions) {
    logAction('setCloudSyncPolicy', { bucket, awsBucket, credentials, direction, frequency, 
        sycDeletions });

    api.bucket.set_cloud_sync({
        name: bucket,
        policy: {
            endpoint: awsBucket,
            access_keys: [ credentials ],
            c2n_enabled: direction === 'AWS2NB' || direction === 'BI',
            n2c_enabled: direction === 'NB2AWS' || direction === 'BI',
            schedule: frequency,
            additions_only: !sycDeletions
        }
    })
        .done();
}


export function loadAccountAwsCredentials() {
    logAction('loadAccountAwsCredentials');
    
    api.account.get_account_sync_credentials_cache()
        .then(model.awsCredentialsList)
        .then(
            () => model.awsCredentialsList.push(
                { access_key: 'AKIAJOP7ZFXOOPGL5BOA', secret_key: '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' },
                { access_key: 'AKIAIKFRM4EAAO5TAXJA', secret_key: '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' }
            )
        )
        .done();
}

export function addAWSCredentials(accessKey, secretKey) {
    logAction('addAWSCredentials', { accessKey, secretKey });

    model.awsCredentialsList.push({
        access_key: accessKey,
        secret_key: secretKey
    });
}

export function loadAwsBucketList(accessKey, secretKey) {
    logAction('loadAwsBucketList', { accessKey, secretKey })

    api.bucket.get_cloud_buckets({
        access_key: accessKey,
        secret_key: secretKey
    })
        .then(model.awsBucketList)
        .done();
}

// -----------------------------------------------------
// Managment actions.
// -----------------------------------------------------
export function createSystemAccount(systemName, email, password, dnsName) {
    logAction('createSystemAccount', { systemName, email, password, dnsName });

    api.account.create_account({ name: systemName, email: email, password: password })
        .then(
            ({ token }) => {
                api.options.auth_token = token;
                localStorage.setItem('sessionToken', token);
                model.sessionInfo({ user: email, system: systemName});
            }
        )
        .then(
            () => {
                if (dnsName) {
                    return api.system.update_hostname({ 
                        hostname: dnsName 
                    });
                }
            }
        )
        .then(
            () => redirectTo(`/fe/systems/${systemName}`)
        )
        .done();
}

export function createAccount(name, email, password) {
    logAction('createAccount', { name, email, password });

<<<<<<< HEAD
	api.account.create_account({ name, email, password })
		.then(loadAccountList)
		.done();
}

export function deleteAccount(email) {
	logAction('deleteAccount', { email });
=======
    api.account.create_account({ name, email, password })
        .then(loadAccountList)
        .done();    
}

export function deleteAccount(email) {
    logAction('deleteAccount', { email });  
>>>>>>> 8705b596

    api.account.delete_account({ email })
        .then(loadAccountList)
        .done();
}

export function createBucket(name, dataPlacement, pools) {
<<<<<<< HEAD
	logAction('createBucket', { name, dataPlacement, pools });

	let { bucketList } = model;

	api.tier.create_tier({
		name: randomString(8),
		data_placement: dataPlacement,
		pools: pools
	})
		.then(
			tier => {
				let policy = {
					// TODO: remove the random string after patching the server
					// with a delete bucket that deletes also the policy
					name: `${name}_tiering_${randomString(5)}`,
					tiers: [ { order: 0, tier: tier.name } ]
				};

				return api.tiering_policy.create_policy(policy)
					.then(() => policy)
			}
		)
		.then(
			policy => api.bucket.create_bucket({
				name: name,
				tiering: policy.name
			})
		)
		.then(
			() => loadBucketList(bucketList.sortedBy(), bucketList.order())
		)
		.done();
=======
    logAction('createBucket', { name, dataPlacement, pools });

    let { bucketList } = model;

    api.tier.create_tier({ 
        name: randomString(8),
        data_placement: dataPlacement,
        pools: pools
    })
        .then(
            tier => {
                let policy = {
                    // TODO: remove the random string after patching the server
                    // with a delete bucket that deletes also the policy
                    name: `${name}_tiering_${randomString(5)}`,
                    tiers: [ { order: 0, tier: tier.name } ]
                };

                return api.tiering_policy.create_policy(policy)
                    .then(() => policy)
            }
        )
        .then(
            policy => api.bucket.create_bucket({ 
                name: name, 
                tiering: policy.name  
            })
        )
        .then(
            () => loadBucketList(bucketList.sortedBy(), bucketList.order())
        )
        .done();
>>>>>>> 8705b596
}

export function deleteBucket(name) {
    logAction('deleteBucket', { name });

    api.bucket.delete_bucket({ name })
        .then(refresh)
        .done();
}

export function updateTier(name, dataPlacement, pools) {
<<<<<<< HEAD
	logAction('updateTier', { name, dataPlacement, pools });

	api.tier.update_tier({
		name: name,
		data_placement: dataPlacement,
		pools: pools
	})
		.done();
=======
    logAction('updateTier', { name, dataPlacement, pools });

    api.tier.update_tier({ 
        name: name,
        data_placement: dataPlacement,
        pools: pools
    })
        .done();
>>>>>>> 8705b596
}

export function createPool(name, nodes) {
    logAction('createPool', { name, nodes });

    let { poolList } = model;
    api.pool.create_pool({ name, nodes })
        .then(
            () => loadPoolList(poolList.sortedBy(), poolList.order())
        )
        .done();
}

export function deletePool(name) {
    logAction('deletePool', { name });

    api.pool.delete_pool({ name })
        .then(refresh)
        .done();
}

export function assignNodes(name, nodes) {
<<<<<<< HEAD
	logAction('assignNodes', { name, nodes });

	api.pool.assign_nodes_to_pool({
		name: name,
		nodes: nodes
	})
		.then(refresh)
		.done();
}

export function uploadFiles(bucketName, files) {
	logAction('uploadFiles', { bucketName, files });

	let recentUploads = model.recentUploads;
	api.system.read_system()
		.then(
			reply => {
				let { access_key, secret_key } = reply.access_keys[0];

				return new AWS.S3({
				    endpoint: endpoint,
				    credentials: {
				    	accessKeyId:  access_key,
				    	secretAccessKey:  secret_key
				    },
				    s3ForcePathStyle: true,
				    sslEnabled: false,
				})
			}
		)
		.then(
			s3 => {
				let uploadRequests = Array.from(files).map(
					file => new Promise(
						(resolve, reject) => {
							// Create an entry in the recent uploaded list.
							let entry = {
								name: file.name,
								state: 'UPLOADING',
								progress: 0,
								error: null
							};
							recentUploads.unshift(entry);

							// Start the upload.
							s3.upload(
								{
									Key: file.name,
									Bucket: bucketName,
									Body: file,
									ContentType: file.type
								},
								error => {
									if (!error) {
										entry.state = 'COMPLETED';
										entry.progress = 1;
										resolve(1);

									} else {
										entry.state = 'FAILED';
										entry.error = error;

										// This is not a bug we want to resolve failed uploads
										// in order to finalize the entire upload process.
										resolve(0);
									}

									// Use replace to trigger change event.
									recentUploads.replace(entry, entry);
								}
							)
							//	Report on progress.
							.on('httpUploadProgress',
								({ loaded, total }) => {
									entry.progress = loaded / total;

									// Use replace to trigger change event.
									recentUploads.replace(entry, entry);
								}
							);
						}
					)
				);

				return Promise.all(uploadRequests);
			}
		)
		.then(
			results => results.reduce(
				(sum, result) => sum += result
			)
		)
		.then(
			completedCount => {
				completedCount > 0 && refresh()
			}
		);
}

export function testNode(source, testSet) {
	logAction('testNode', { source, testSet });

	let { nodeTestResults } = model;
	nodeTestResults([]);
	nodeTestResults.timestemp(Date.now());

	let { targetCount, testSettings } = config.nodeTest;
	api.node.get_test_nodes({
		count: targetCount
	})
		.then(
			// Aggregate selected tests.
			targets => [].concat(
				...testSet.map(
					testType => targets.map(
						({ name, rpc_address }) => {
							let result = {
								testType: testType,
								targetName: name,
								targetAddress: rpc_address,
								state: 'WAITING',
								time: 0,
								position: 0,
								speed: 0,
								progress: 0,
								session: ''
							}
							nodeTestResults.push(result);

							return {
								testType: testType,
								source: source,
								target: rpc_address,
								result: result
							};
						}
					)
				)
			)
		)
		.then(
			// Execute the tests in order.
			tests => execInOrder(
				tests,
				({ source, target, testType, result }) => {
					let { stepCount, requestLength, responseLength, count, concur } = testSettings[testType];
					let stepSize = count * (requestLength + responseLength);
					let totalTestSize = stepSize * stepCount;

					// Create a step list for the test.
					let steps = makeArray(
						stepCount,
						{
							source: source,
							target: target,
							request_length: requestLength,
							response_length: responseLength,
							count: count,
							concur: concur
						}
					);

					// Set start time.
					let start = Date.now();
					result.state = 'RUNNING';

					// Execute the steps in order.
					return execInOrder(
						steps,
						stepRequest => api.node.self_test_to_node_via_web(stepRequest)
							.then(
								({ session }) => {
									result.session = session;
									result.time = Date.now() - start;
									result.position = result.position + stepSize;
									result.speed = result.position / result.time;
									result.progress = totalTestSize > 0 ?
										result.position / totalTestSize :
										1;

									// Use replace to trigger change event.
									nodeTestResults.replace(result, result);
								}
							)
					)
					.then(
						() => 'COMPLETED',
						() => 'FAILED'
					)
					.then(
						state => {
							// Use replace to trigger change event.
							result.state = state
							nodeTestResults.replace(result, result);
						}
					)
				}
			)
		)
		.done();
=======
    logAction('assignNodes', { name, nodes });

    api.pool.add_nodes_to_pool({
        name: name,
        nodes: nodes
    })
        .then(refresh) 
        .done();
}

export function uploadFiles(bucketName, files) {
    logAction('uploadFiles', { bucketName, files });
    
    let recentUploads = model.recentUploads;
    api.system.read_system()
        .then(
            reply => {
                let { access_key, secret_key } = reply.access_keys[0];

                return new AWS.S3({
                    endpoint: endpoint,
                    credentials: {
                        accessKeyId:  access_key,
                        secretAccessKey:  secret_key
                    },
                    s3ForcePathStyle: true,
                    sslEnabled: false,
                })
            }
        )
        .then(
            s3 => {
                let uploadRequests = Array.from(files).map(
                    file => new Promise(
                        (resolve, reject) => {
                            // Create an entry in the recent uploaded list.
                            let entry = {
                                name: file.name,
                                state: 'UPLOADING',
                                progress: 0,
                                error: null
                            };
                            recentUploads.unshift(entry);

                            // Start the upload.
                            s3.upload(
                                {
                                    Key: file.name,
                                    Bucket: bucketName,
                                    Body: file,
                                    ContentType: file.type
                                }, 
                                error => {
                                    if (!error) {
                                        entry.state = 'COMPLETED';
                                        entry.progress = 1;
                                        resolve(1);

                                    } else {
                                        entry.state = 'FAILED';
                                        entry.error = error;
                                        
                                        // This is not a bug we want to resolve failed uploads
                                        // in order to finalize the entire upload process.
                                        resolve(0);
                                    }

                                    // Use replace to trigger change event.
                                    recentUploads.replace(entry, entry);
                                }
                            )
                            //  Report on progress.
                            .on('httpUploadProgress', 
                                ({ loaded, total }) => {
                                    entry.progress = loaded / total;

                                    // Use replace to trigger change event.
                                    recentUploads.replace(entry, entry);
                                }
                            );
                        }
                    )
                );

                return Promise.all(uploadRequests);
            }
        )
        .then(
            results => results.reduce(
                (sum, result) => sum += result
            )
        )
        .then(
            completedCount => {
                completedCount > 0 && refresh()
            }
        );
}

export function testNode(source, testSet) {
    logAction('testNode', { source, testSet });

    let { nodeTestResults } = model;
    nodeTestResults([]);
    nodeTestResults.timestemp(Date.now());

    let { targetCount, testSettings } = config.nodeTest;
    api.node.get_test_nodes({
        count: targetCount
    })
        .then(
            // Aggregate selected tests.
            targets => [].concat(
                ...testSet.map(
                    testType => targets.map(
                        ({ name, address }) => {
                            let result = {
                                testType: testType,
                                targetName: name,
                                targetAddress: address,
                                state: 'WAITING',
                                time: 0,
                                position: 0,
                                speed: 0,
                                progress: 0,
                                session: ''
                            }
                            nodeTestResults.push(result);

                            return { 
                                testType: testType,  
                                source: source, 
                                target: address, 
                                result: result
                            };
                        }
                    )
                )
            )
        )
        .then(
            // Execute the tests in order.
            tests => execInOrder(
                tests,
                ({ source, target, testType, result }) => {
                    let { stepCount, requestLength, responseLength, count, concur } = testSettings[testType];
                    let stepSize = count * (requestLength + responseLength);
                    let totalTestSize = stepSize * stepCount;

                    // Create a step list for the test.
                    let steps = makeArray(
                        stepCount, 
                        {
                            source: source,
                            target: target,
                            request_length: requestLength,
                            response_length: responseLength,
                            count: count,
                            concur: concur
                        }
                    );

                    // Set start time.
                    let start = Date.now();
                    result.state = 'RUNNING';

                    // Execute the steps in order.
                    return execInOrder(
                        steps,
                        stepRequest => api.node.self_test_to_node_via_web(stepRequest)
                            .then(
                                ({ session }) => {
                                    result.session = session;
                                    result.time = Date.now() - start;
                                    result.position = result.position + stepSize;
                                    result.speed = result.position / result.time; 
                                    result.progress = totalTestSize > 0 ? 
                                        result.position / totalTestSize : 
                                        1;

                                    // Use replace to trigger change event.
                                    nodeTestResults.replace(result, result);
                                }
                            )
                    )
                    .then(
                        () => 'COMPLETED',
                        () => 'FAILED'
                    )
                    .then(
                        state => {
                            // Use replace to trigger change event.
                            result.state = state
                            nodeTestResults.replace(result, result);
                        }
                    )
                }
            )
        )
        .done();
>>>>>>> 8705b596
}

export function updateP2PSettings(minPort, maxPort) {
    logAction('updateP2PSettings', { minPort, maxPort });

<<<<<<< HEAD
	let tcpPermanentPassive = minPort !== maxPort ?
		{ min: minPort, max: maxPort } :
		{ port: minPort };
=======
    let tcpPermanentPassive = minPort !== maxPort ? 
        { min: minPort, max: maxPort } :
        { port: minPort };
>>>>>>> 8705b596

    api.system.update_n2n_config({
        tcp_permanent_passive: tcpPermanentPassive
    })
        .then(loadSystemInfo)
        .done();
}

export function updateHostname(hostname) {
    logAction('updateHostname', { hostname });

    api.system.update_hostname({ hostname })
        .then(loadSystemInfo)
        .done();
}

export function upgradeSystem(upgradePackage) {
<<<<<<< HEAD
	logAction('upgradeSystem', { upgradePackage });

	function ping() {
		let xhr = new XMLHttpRequest();
		xhr.open('GET', '/version', true);
		xhr.onload = () => reloadTo('/fe/systems/:system', { afterupgrade: true });
		xhr.onerror = evt => setTimeout(ping, 10000);
		xhr.send()
	}

	let { upgradeStatus } = model;
	upgradeStatus({
		step: 'UPLOAD',
		progress: 0,
		state: 'IN_PROGRESS'
	});

	let xhr = new XMLHttpRequest();
	xhr.open('POST', '/upgrade', true);

	xhr.upload.onprogress = function(evt) {
		upgradeStatus.assign({
			progress: evt.lengthComputable && evt.loaded / evt.total
		})
	};

	xhr.onload = function(evt) {
		if (xhr.status === 200) {
			setTimeout(
				() => {
					upgradeStatus({
						step: 'INSTALL',
						progress: 0,
						state: 'IN_PROGRESS'
					});

					setTimeout(ping, 7000);
				},
				3000
			);
		} else {
			upgradeStatus.assign({
				state: 'FAILED',
			});

			console.error('Uploading upgrade package failed', evt.target)
		}
	};

	xhr.onerror = function(evt) {
		upgradeStatus.assign({
			state: 'FAILED'
		});

		console.error('Uploading upgrade package failed', evt.target)
	};

	xhr.onabort = function(evt) {
		upgradeStatus.assign({
			state: 'CANCELED'
		});

		console.warn('Uploading upgrade package canceled', evt)
	};

	let formData = new FormData();
	formData.append('upgrade_file', upgradePackage);
	xhr.send(formData);
=======
    logAction('upgradeSystem', { upgradePackage });

    function ping() {
        let xhr = new XMLHttpRequest();
        xhr.open('GET', '/version', true);
        xhr.onload = () => reloadTo('/fe/systems/:system', { afterupgrade: true });
        xhr.onerror = evt => setTimeout(ping, 10000);
        xhr.send()  
    }

    let { upgradeStatus } = model;
    upgradeStatus({
        step: 'UPLOAD',
        progress: 0,
        state: 'IN_PROGRESS'
    });

    let xhr = new XMLHttpRequest();
    xhr.open('POST', '/upgrade', true);

    xhr.upload.onprogress = function(evt) {
        upgradeStatus.assign({
            progress: evt.lengthComputable && evt.loaded / evt.total
        })
    };

    xhr.onload = function(evt) {
        if (xhr.status === 200) {
            setTimeout(
                () => {
                    upgradeStatus({
                        step: 'INSTALL',
                        progress: 0,
                        state: 'IN_PROGRESS'
                    });

                    setTimeout(ping, 7000);
                },
                3000
            );
        } else {
            upgradeStatus.assign({
                state: 'FAILED',
            });

            console.error('Uploading upgrade package failed', evt.target)
        }       
    };

    xhr.onerror = function(evt) {
        upgradeStatus.assign({
            state: 'FAILED'
        });

        console.error('Uploading upgrade package failed', evt.target)
    };

    xhr.onabort = function(evt) {
        upgradeStatus.assign({
            state: 'CANCELED'
        });

        console.warn('Uploading upgrade package canceled', evt)
    };

    let formData = new FormData();
    formData.append('upgrade_file', upgradePackage);
    xhr.send(formData);
}

export function downloadDiagnosticPack(nodeName) {
    logAction('downloadDiagnosticFile', { nodeName });

    api.node.read_node({ name: nodeName })
        .then(
            node => api.node.collect_agent_diagnostics({ target: node.rpc_address })
        )
        .then(
            url => downloadFile(url)
        )
        .done();
}

export function raiseNodeDebugLevel(node) {
    logAction('raiseNodeDebugLevel', { node });

    api.node.read_node({ name: node })
        .then(
            node => api.node.set_debug_node({ 
                target: node.rpc_address 
            })
        )
        .then(
            () => loadNodeInfo(node)
        )
        .done();
>>>>>>> 8705b596
}<|MERGE_RESOLUTION|>--- conflicted
+++ resolved
@@ -3,16 +3,10 @@
 import api from 'services/api';
 import config from 'config';
 import { hostname } from 'server-conf';
-<<<<<<< HEAD
+
 import {
-	isDefined, isUndefined, encodeBase64, cmpStrings, cmpInts, cmpBools,
-	randomString, last, clamp,  makeArray, execInOrder, realizeUri
-=======
-
-import { 
-    isDefined, isUndefined, encodeBase64, cmpStrings, cmpInts, cmpBools, 
+    isDefined, isUndefined, encodeBase64, cmpStrings, cmpInts, cmpBools,
     randomString, last, clamp,  makeArray, execInOrder, realizeUri, downloadFile
->>>>>>> 8705b596
 } from 'utils';
 
 // TODO: resolve browserify issue with export of the aws-sdk module.
@@ -38,43 +32,24 @@
 // Applicaiton start action
 // -----------------------------------------------------
 export function start() {
-<<<<<<< HEAD
-	logAction('start');
-
-	api.options.auth_token = localStorage.getItem('sessionToken');
-	return api.auth.read_auth()
-		// Try to restore the last session
-		.then(({account, system}) => {
-			if (isDefined(account)) {
-				model.sessionInfo({
-					user: account.email,
-					system: system.name
-				});
-			}
-		})
-		// Start the router.
-		.then(() => page.start())
-		.done()
-=======
     logAction('start');
-    
+
     api.options.auth_token = localStorage.getItem('sessionToken');
     return api.auth.read_auth()
         // Try to restore the last session
         .then(({account, system}) => {
             if (isDefined(account)) {
-                model.sessionInfo({ 
-                    user: account.email, 
-                    system: system.name 
+                model.sessionInfo({
+                    user: account.email,
+                    system: system.name
                 });
-            } 
+            }
         })
         // Start the router.
         .then(
             () => page.start()
         )
         .done()
->>>>>>> 8705b596
 }
 
 // -----------------------------------------------------
@@ -106,17 +81,10 @@
 export function refresh() {
     logAction('refresh');
 
-<<<<<<< HEAD
-	let { pathname, search } = window.location;
-
-	// Refresh the current path
-	page.redirect(pathname + search);
-=======
     let { pathname, search } = window.location;
-    
+
     // Refresh the current path
     page.redirect(pathname + search);
->>>>>>> 8705b596
 
     model.refreshCounter(model.refreshCounter() + 1);
 }
@@ -133,97 +101,15 @@
     if (!!session) {
         redirectTo(`/fe/systems/${session.system}`);
 
-<<<<<<< HEAD
-	} else {
-		model.uiState({
-			layout: 'login-layout',
-			returnUrl: ctx.query.returnUrl,
-		});
-
-		loadServerInfo();
-	}
-}
-
-export function showOverview() {
-	logAction('showOverview');
-
-	model.uiState({
-		layout: 'main-layout',
-		title: 'OVERVIEW',
-		breadcrumbs: [],
-		panel: 'overview'
-	});
-
-	loadSystemSummary();
-}
-
-export function showBuckets() {
-	logAction('showBuckets');
-
-	model.uiState({
-		layout: 'main-layout',
-		title: 'BUCKETS',
-		breadcrumbs: [ { href: "fe/systems/:system" } ],
-		panel: 'buckets',
-	});
-
-	let { sortBy, order } = model.routeContext().query;
-	loadBucketList(sortBy, order);
-}
-
-export function showBucket() {
-	logAction('showBucket');
-
-	let ctx = model.routeContext();
-	let { bucket, tab = 'objects' } = ctx.params;
-	let { filter, sortBy = 'name', order = 1, page = 0 } = ctx.query;
-
-	model.uiState({
-		layout: 'main-layout',
-		title: bucket,
-		breadcrumbs: [
-			{ href: "fe/systems/:system" },
-			{ href: "buckets", label: "BUCKETS" },
-		],
-		panel: 'bucket',
-		tab: tab
-	});
-
-	loadBucketInfo(bucket);
-	loadBucketObjectList(bucket, filter, sortBy, parseInt(order), parseInt(page));
-}
-
-export function showObject() {
-	logAction('showObject');
-
-	let ctx = model.routeContext();
-	let { object, bucket, tab = 'parts' } = ctx.params;
-	let { page = 0 } = ctx.query;
-
-	model.uiState({
-		layout: 'main-layout',
-		title: object,
-		breadcrumbs: [
-			{ href: "fe/systems/:system" },
-			{ href: "buckets", label: "BUCKETS" },
-			{ href: ":bucket", label: bucket },
-		],
-		panel: 'object',
-		tab: tab
-	});
-
-	loadObjectMetadata(bucket, object)
-	loadObjectPartList(bucket, object, parseInt(page));
-=======
     } else {
-        model.uiState({ 
-            layout: 'login-layout', 
+        model.uiState({
+            layout: 'login-layout',
             returnUrl: ctx.query.returnUrl,
         });
 
         loadServerInfo();
     }
-}   
+}
 
 export function showOverview() {
     logAction('showOverview');
@@ -231,22 +117,22 @@
     model.uiState({
         layout: 'main-layout',
         title: 'OVERVIEW',
-        breadcrumbs: [ 
+        breadcrumbs: [
             { href: 'fe/systems/:system' }
-        ], 
-        panel: 'overview'   
+        ],
+        panel: 'overview'
     });
 
     loadSystemSummary();
 }
 
 export function showBuckets() {
-    logAction('showBuckets');   
+    logAction('showBuckets');
 
     model.uiState({
         layout: 'main-layout',
         title: 'BUCKETS',
-        breadcrumbs: [ 
+        breadcrumbs: [
             { href: 'fe/systems/:system' },
             { href: 'buckets', label: 'BUCKETS' }
         ],
@@ -277,12 +163,12 @@
     });
 
     loadBucketInfo(bucket);
-    loadBucketObjectList(bucket, filter, sortBy, parseInt(order), parseInt(page));      
+    loadBucketObjectList(bucket, filter, sortBy, parseInt(order), parseInt(page));
 }
 
 export function showObject() {
     logAction('showObject');
-    
+
     let ctx = model.routeContext();
     let { object, bucket, tab = 'parts' } = ctx.params;
     let { page = 0 } = ctx.query;
@@ -295,14 +181,13 @@
             { href: 'buckets', label: 'BUCKETS' },
             { href: ':bucket', label: bucket },
             { href: 'objects/:object', label: object }
-        ],          
+        ],
         panel: 'object',
         tab: tab
     });
 
     loadObjectMetadata(bucket, object)
     loadObjectPartList(bucket, object, parseInt(page));
->>>>>>> 8705b596
 }
 
 export function showPools() {
@@ -311,7 +196,7 @@
     model.uiState({
         layout: 'main-layout',
         title: 'POOLS',
-        breadcrumbs: [ 
+        breadcrumbs: [
             { href: 'fe/systems/:system' },
             { href: 'pools', label: 'POOLS'}
         ],
@@ -323,63 +208,17 @@
 }
 
 export function showPool() {
-<<<<<<< HEAD
-	logAction('showPool');
-
-	let ctx = model.routeContext();
-	let { pool, tab = 'nodes' } = ctx.params;
-	let { filter, sortBy = 'name', order = 1, page = 0 } = ctx.query;
-
-
-	model.uiState({
-		layout: 'main-layout',
-		title: pool,
-		breadcrumbs: [
-			{ href: "fe/systems/:system" },
-			{ href: "pools", label: "POOLS"}
-		],
-		panel: 'pool',
-		tab: tab
-	});
-
-	loadPoolInfo(pool);
-	loadPoolNodeList(pool, filter, sortBy, parseInt(order), parseInt(page));
-}
-
-export function showNode() {
-	logAction('showNode');
-
-	let ctx = model.routeContext();
-	let { pool, node, tab = 'parts' } = ctx.params;
-	let { page = 0 } = ctx.query;
-
-	model.uiState({
-		layout: 'main-layout',
-		title: node,
-		breadcrumbs: [
-			{ href: "fe/systems/:system" },
-			{ href: "pools", label: "POOLS"},
-			{ href: ":pool", label: pool}
-		],
-		panel: 'node',
-		tab: tab
-	});
-
-	loadNodeInfo(node);
-	loadNodeStoredPartsList(node, parseInt(page));
-}
-=======
     logAction('showPool');
 
     let ctx = model.routeContext();
     let { pool, tab = 'nodes' } = ctx.params;
     let { filter, sortBy = 'name', order = 1, page = 0 } = ctx.query;
 
-    
+
     model.uiState({
         layout: 'main-layout',
         title: pool,
-        breadcrumbs: [ 
+        breadcrumbs: [
             { href: 'fe/systems/:system' },
             { href: 'pools', label: 'POOLS' },
             { href: ':pool', label: pool }
@@ -414,8 +253,7 @@
 
     loadNodeInfo(node);
     loadNodeStoredPartsList(node, parseInt(page));
-}   
->>>>>>> 8705b596
+}
 
 export function showManagement() {
     logAction('showManagement');
@@ -425,9 +263,9 @@
     model.uiState({
         layout: 'main-layout',
         title: 'SYSTEM MANAGEMENT',
-        breadcrumbs: [ 
+        breadcrumbs: [
             { href: "fe/systems/:system" },
-            { href: "management", label: 'SYSTEM MANAGEMENT' } 
+            { href: "management", label: 'SYSTEM MANAGEMENT' }
         ],
         panel: 'management',
         tab: tab
@@ -441,19 +279,11 @@
 export function openAuditLog() {
     logAction('openAuditLog');
 
-<<<<<<< HEAD
-	model.uiState(
-		Object.assign(model.uiState(), {
-			tray: { componentName: 'audit-pane' }
-		})
-	);
-=======
     model.uiState(
-        Object.assign(model.uiState(), { 
+        Object.assign(model.uiState(), {
             tray: { componentName: 'audit-pane' }
         })
     );
->>>>>>> 8705b596
 }
 
 export function closeTray() {
@@ -468,44 +298,6 @@
 // Sign In/Out actions.
 // -----------------------------------------------------
 export function signIn(email, password, redirectUrl) {
-<<<<<<< HEAD
-	logAction('signIn', { email, password, redirectUrl });
-
-	api.create_auth_token({ email, password })
-		.then(() => api.system.list_systems())
-		.then(
-			({ systems }) => {
-				let system = systems[0].name;
-
-				return api.create_auth_token({ system, email, password })
-					.then(({ token }) => {
-						localStorage.setItem('sessionToken', token);
-
-						model.sessionInfo({ user: email, system: system })
-						model.loginInfo({ retryCount: 0 });
-
-						if (isUndefined(redirectUrl)) {
-							redirectUrl = `/fe/systems/${system}`;
-						}
-
-						redirectTo(decodeURIComponent(redirectUrl));
-					})
-			}
-		)
-		.catch(
-			err => {
-				if (err.rpc_code === 'UNAUTHORIZED') {
-					model.loginInfo({
-						retryCount: model.loginInfo().retryCount + 1
-					});
-
-				} else {
-					throw err;
-				}
-			}
-		)
-		.done();
-=======
     logAction('signIn', { email, password, redirectUrl });
 
     api.create_auth_token({ email, password })
@@ -517,7 +309,7 @@
                 return api.create_auth_token({ system, email, password })
                     .then(({ token }) => {
                         localStorage.setItem('sessionToken', token);
-                        
+
                         model.sessionInfo({ user: email, system: system })
                         model.loginInfo({ retryCount: 0 });
 
@@ -542,7 +334,6 @@
             }
         )
         .done();
->>>>>>> 8705b596
 }
 
 export function signOut() {
@@ -593,26 +384,9 @@
 }
 
 export function loadSystemSummary() {
-<<<<<<< HEAD
-	logAction('loadSystemSummary');
-
-	api.system.read_system()
-		.then(
-			reply => model.systemSummary({
-				capacity: reply.storage.total,
-				bucketCount: reply.buckets.length,
-				objectCount: reply.objects,
-				poolCount: reply.pools.length,
-				nodeCount: reply.nodes.count,
-				onlineNodeCount: reply.nodes.online,
-				offlineNodeCount: reply.nodes.count - reply.nodes.online
-			})
-		)
-		.done();
-=======
     logAction('loadSystemSummary');
 
-    api.system.read_system() 
+    api.system.read_system()
         .then(
             reply => model.systemSummary({
                 capacity: reply.storage.total,
@@ -625,7 +399,6 @@
             })
         )
         .done();
->>>>>>> 8705b596
 }
 
 const bucketCmpFuncs = Object.freeze({
@@ -660,29 +433,16 @@
 }
 
 const poolCmpFuncs = Object.freeze({
-<<<<<<< HEAD
-	state: (p1, p2) => cmpBools(true, true),
-	name: (p1, p2) => cmpStrings(p1.name, p2.name),
-	nodecount: (p1, p2) => cmpInts(p1.nodes.count, p2.nodes.count),
-	onlinecount: (p1, p2) => cmpInts(p1.nodes.online, p2.nodes.online),
-	offlinecount: (p1, p2) => cmpInts(
-		p1.nodes.count - p1.nodes.online,
-		p2.nodes.count - p2.nodes.online,
-	),
-	usage: (p1, p2) => cmpInts(p1.storage.used, p2.storage.used),
-	capacity: (p1, p2) => cmpInts(p1.storage.total, p2.storage.total),
-=======
     state: (p1, p2) => cmpBools(true, true),
     name: (p1, p2) => cmpStrings(p1.name, p2.name),
     nodecount: (p1, p2) => cmpInts(p1.nodes.count, p2.nodes.count),
     onlinecount: (p1, p2) => cmpInts(p1.nodes.online, p2.nodes.online),
     offlinecount: (p1, p2) => cmpInts(
-        p1.nodes.count - p1.nodes.online, 
-        p2.nodes.count - p2.nodes.online, 
+        p1.nodes.count - p1.nodes.online,
+        p2.nodes.count - p2.nodes.online,
     ),
     usage: (p1, p2) => cmpInts(p1.storage.used, p2.storage.used),
     capacity: (p1, p2) => cmpInts(p1.storage.total, p2.storage.total),
->>>>>>> 8705b596
 });
 
 export function loadPoolList(sortBy = 'name', order = 1) {
@@ -753,104 +513,11 @@
 }
 
 export function loadBucketObjectList(bucketName, filter, sortBy, order, page) {
-<<<<<<< HEAD
-	logAction('loadBucketObjectList', { bucketName, filter, sortBy, order, page });
-
-	let bucketObjectList = model.bucketObjectList;
-
-	api.object.list_objects({
-			bucket: bucketName,
-			key_query: filter,
-			sort: sortBy,
-			order: order,
-			skip: config.paginationPageSize * page,
-			limit: config.paginationPageSize,
-			pagination: true
-		})
-		.then(
-			reply => {
-				bucketObjectList(reply.objects);
-				bucketObjectList.sortedBy(sortBy);
-				bucketObjectList.filter(filter);
-				bucketObjectList.order(order);
-				bucketObjectList.page(page);
-				bucketObjectList.count(reply.total_count);
-			}
-		)
-		.done();
-}
-
-export function loadObjectMetadata(bucketName, objectName) {
-	logAction('loadObjectMetadata', { bucketName, objectName });
-
-	// Drop previous data if of diffrent object.
-	if (!!model.objectInfo() && model.objectInfo().name !== objectName) {
-		model.objectInfo(null);
-	}
-
-	let objInfoPromise = api.object.read_object_md({
-		 bucket: bucketName,
-		 key: objectName,
-		 get_parts_count: true
-	});
-
-	let S3Promise = api.system.read_system()
-		.then(
-			reply => {
-				let { access_key, secret_key } = reply.access_keys[0];
-
-				return new AWS.S3({
-				    endpoint: endpoint,
-				    credentials: {
-				    	accessKeyId:  access_key,
-				    	secretAccessKey:  secret_key
-				    },
-				    s3ForcePathStyle: true,
-				    sslEnabled: false,
-				})
-			}
-		);
-
-	Promise.all([objInfoPromise, S3Promise])
-		.then(
-			([objInfo, s3]) => model.objectInfo({
-				name: objectName,
-				bucket: bucketName,
-				info: objInfo,
-				s3Url: s3.getSignedUrl(
-					'getObject',
-					{ Bucket: bucketName, Key: objectName }
-				)
-			})
-		);
-}
-
-export function loadObjectPartList(bucketName, objectName, page) {
-	logAction('loadObjectPartList', { bucketName, objectName, page });
-
-	api.object.read_object_mappings({
-		bucket: bucketName,
-		key: objectName,
-		skip: config.paginationPageSize * page,
-		limit: config.paginationPageSize,
-		adminfo: true
-	})
-		.then(
-			({ parts }) => {
-				model.objectPartList(parts);
-				model.objectPartList.page(page);
-
-				// TODO: change to real count when avaliable.
-				model.objectPartList.count(1000);
-			}
-		)
-		.done();
-=======
     logAction('loadBucketObjectList', { bucketName, filter, sortBy, order, page });
 
     let bucketObjectList = model.bucketObjectList;
 
-    api.object.list_objects({ 
+    api.object.list_objects({
             bucket: bucketName,
             key_query: filter,
             sort: sortBy,
@@ -868,7 +535,7 @@
                 bucketObjectList.page(page);
                 bucketObjectList.count(reply.total_count);
             }
-        ) 
+        )
         .done();
 }
 
@@ -881,7 +548,7 @@
     }
 
     let objInfoPromise = api.object.read_object_md({
-         bucket: bucketName, 
+         bucket: bucketName,
          key: objectName,
          get_parts_count: true
     });
@@ -905,12 +572,12 @@
 
     Promise.all([objInfoPromise, S3Promise])
         .then(
-            ([objInfo, s3]) => model.objectInfo({ 
-                name: objectName, 
+            ([objInfo, s3]) => model.objectInfo({
+                name: objectName,
                 bucket: bucketName,
-                info: objInfo,              
+                info: objInfo,
                 s3Url: s3.getSignedUrl(
-                    'getObject', 
+                    'getObject',
                     { Bucket: bucketName, Key: objectName }
                 )
             })
@@ -920,22 +587,21 @@
 export function loadObjectPartList(bucketName, objectName, page) {
     logAction('loadObjectPartList', { bucketName, objectName, page });
 
-    api.object.read_object_mappings({ 
-        bucket: bucketName, 
-        key: objectName, 
+    api.object.read_object_mappings({
+        bucket: bucketName,
+        key: objectName,
         skip: config.paginationPageSize * page,
         limit: config.paginationPageSize,
-        adminfo: true 
+        adminfo: true
     })
         .then(
-            ({ total_mappings, parts }) => {
+            ({ total_parts, parts }) => {
                 model.objectPartList(parts);
                 model.objectPartList.page(page);
-                model.objectPartList.count(total_mappings);
-            }
-        )
-        .done();
->>>>>>> 8705b596
+                model.objectPartList.count(total_parts);
+            }
+        )
+        .done();
 }
 
 export function loadPoolInfo(name) {
@@ -951,34 +617,8 @@
 }
 
 export function loadPoolNodeList(poolName, filter, sortBy, order, page) {
-<<<<<<< HEAD
-	logAction('loadPoolNodeList', { poolName, filter, sortBy, order, page });
-
-	api.node.list_nodes({
-		query: {
-			pools: [ poolName ],
-			name: filter
-		},
-		sort: sortBy,
-		order: order,
-		skip: config.paginationPageSize * page,
-		limit: config.paginationPageSize,
-		pagination: true
-	})
-		.then(
-			reply => {
-				model.poolNodeList(reply.nodes);
-				model.poolNodeList.count(reply.total_count);
-				model.poolNodeList.filter(filter);
-				model.poolNodeList.sortedBy(sortBy);
-				model.poolNodeList.order(order);
-				model.poolNodeList.page(page)
-			}
-		)
-		.done();
-=======
     logAction('loadPoolNodeList', { poolName, filter, sortBy, order, page });
-    
+
     api.node.list_nodes({
         query: {
             pools: [ poolName ],
@@ -993,7 +633,7 @@
         .then(
             reply => {
                 model.poolNodeList(reply.nodes);
-                model.poolNodeList.count(reply.total_count);                
+                model.poolNodeList.count(reply.total_count);
                 model.poolNodeList.filter(filter);
                 model.poolNodeList.sortedBy(sortBy);
                 model.poolNodeList.order(order);
@@ -1001,7 +641,6 @@
             }
         )
         .done();
->>>>>>> 8705b596
 }
 
 export function loadNodeList() {
@@ -1102,36 +741,13 @@
 }
 
 export function loadMoreAuditEntries(count) {
-<<<<<<< HEAD
-	logAction('loadMoreAuditEntries', { count });
-
-	let auditLog = model.auditLog;
-	let lastEntryTime = last(auditLog()).time;
-	let filter = model.auditLog.loadedCategories()
-		.map(
-			category => `(^${category}.)`
-		)
-		.join('|');
-
-	if (filter !== '') {
-		api.system.read_activity_log({
-			event: filter,
-			till: lastEntryTime,
-			limit: count
-		})
-			.then(
-				({ logs }) => auditLog.push(...logs.reverse())
-			)
-			.done()
-	}
-=======
     logAction('loadMoreAuditEntries', { count });
 
     let auditLog = model.auditLog;
     let lastEntryTime = last(auditLog()).time;
     let filter = model.auditLog.loadedCategories()
         .map(
-            category => `(^${category}.)` 
+            category => `(^${category}.)`
         )
         .join('|');
 
@@ -1139,32 +755,23 @@
         api.system.read_activity_log({
             event: filter,
             till: lastEntryTime,
-            limit: count 
+            limit: count
         })
             .then(
                 ({ logs }) => auditLog.push(...logs.reverse())
             )
             .done()
     }
->>>>>>> 8705b596
 }
 
 export function loadAccountList() {
     logAction('loadAccountList');
 
-<<<<<<< HEAD
-	api.account.list_accounts()
-		.then(
-			({ accounts }) => model.accountList(accounts)
-		)
-		.done()
-=======
-    api.account.list_system_accounts()
+    api.account.list_accounts()
         .then(
             ({ accounts }) => model.accountList(accounts)
         )
         .done()
->>>>>>> 8705b596
 }
 
 export function loadTier(name) {
@@ -1184,7 +791,7 @@
 }
 
 export function setCloudSyncPolicy(bucket, awsBucket, credentials, direction, frequency, sycDeletions) {
-    logAction('setCloudSyncPolicy', { bucket, awsBucket, credentials, direction, frequency, 
+    logAction('setCloudSyncPolicy', { bucket, awsBucket, credentials, direction, frequency,
         sycDeletions });
 
     api.bucket.set_cloud_sync({
@@ -1204,7 +811,7 @@
 
 export function loadAccountAwsCredentials() {
     logAction('loadAccountAwsCredentials');
-    
+
     api.account.get_account_sync_credentials_cache()
         .then(model.awsCredentialsList)
         .then(
@@ -1253,8 +860,8 @@
         .then(
             () => {
                 if (dnsName) {
-                    return api.system.update_hostname({ 
-                        hostname: dnsName 
+                    return api.system.update_hostname({
+                        hostname: dnsName
                     });
                 }
             }
@@ -1268,23 +875,13 @@
 export function createAccount(name, email, password) {
     logAction('createAccount', { name, email, password });
 
-<<<<<<< HEAD
-	api.account.create_account({ name, email, password })
-		.then(loadAccountList)
-		.done();
-}
-
-export function deleteAccount(email) {
-	logAction('deleteAccount', { email });
-=======
     api.account.create_account({ name, email, password })
         .then(loadAccountList)
-        .done();    
+        .done();
 }
 
 export function deleteAccount(email) {
-    logAction('deleteAccount', { email });  
->>>>>>> 8705b596
+    logAction('deleteAccount', { email });
 
     api.account.delete_account({ email })
         .then(loadAccountList)
@@ -1292,45 +889,11 @@
 }
 
 export function createBucket(name, dataPlacement, pools) {
-<<<<<<< HEAD
-	logAction('createBucket', { name, dataPlacement, pools });
-
-	let { bucketList } = model;
-
-	api.tier.create_tier({
-		name: randomString(8),
-		data_placement: dataPlacement,
-		pools: pools
-	})
-		.then(
-			tier => {
-				let policy = {
-					// TODO: remove the random string after patching the server
-					// with a delete bucket that deletes also the policy
-					name: `${name}_tiering_${randomString(5)}`,
-					tiers: [ { order: 0, tier: tier.name } ]
-				};
-
-				return api.tiering_policy.create_policy(policy)
-					.then(() => policy)
-			}
-		)
-		.then(
-			policy => api.bucket.create_bucket({
-				name: name,
-				tiering: policy.name
-			})
-		)
-		.then(
-			() => loadBucketList(bucketList.sortedBy(), bucketList.order())
-		)
-		.done();
-=======
     logAction('createBucket', { name, dataPlacement, pools });
 
     let { bucketList } = model;
 
-    api.tier.create_tier({ 
+    api.tier.create_tier({
         name: randomString(8),
         data_placement: dataPlacement,
         pools: pools
@@ -1349,16 +912,15 @@
             }
         )
         .then(
-            policy => api.bucket.create_bucket({ 
-                name: name, 
-                tiering: policy.name  
+            policy => api.bucket.create_bucket({
+                name: name,
+                tiering: policy.name
             })
         )
         .then(
             () => loadBucketList(bucketList.sortedBy(), bucketList.order())
         )
         .done();
->>>>>>> 8705b596
 }
 
 export function deleteBucket(name) {
@@ -1370,25 +932,14 @@
 }
 
 export function updateTier(name, dataPlacement, pools) {
-<<<<<<< HEAD
-	logAction('updateTier', { name, dataPlacement, pools });
-
-	api.tier.update_tier({
-		name: name,
-		data_placement: dataPlacement,
-		pools: pools
-	})
-		.done();
-=======
     logAction('updateTier', { name, dataPlacement, pools });
 
-    api.tier.update_tier({ 
+    api.tier.update_tier({
         name: name,
         data_placement: dataPlacement,
         pools: pools
     })
         .done();
->>>>>>> 8705b596
 }
 
 export function createPool(name, nodes) {
@@ -1411,221 +962,19 @@
 }
 
 export function assignNodes(name, nodes) {
-<<<<<<< HEAD
-	logAction('assignNodes', { name, nodes });
-
-	api.pool.assign_nodes_to_pool({
-		name: name,
-		nodes: nodes
-	})
-		.then(refresh)
-		.done();
-}
-
-export function uploadFiles(bucketName, files) {
-	logAction('uploadFiles', { bucketName, files });
-
-	let recentUploads = model.recentUploads;
-	api.system.read_system()
-		.then(
-			reply => {
-				let { access_key, secret_key } = reply.access_keys[0];
-
-				return new AWS.S3({
-				    endpoint: endpoint,
-				    credentials: {
-				    	accessKeyId:  access_key,
-				    	secretAccessKey:  secret_key
-				    },
-				    s3ForcePathStyle: true,
-				    sslEnabled: false,
-				})
-			}
-		)
-		.then(
-			s3 => {
-				let uploadRequests = Array.from(files).map(
-					file => new Promise(
-						(resolve, reject) => {
-							// Create an entry in the recent uploaded list.
-							let entry = {
-								name: file.name,
-								state: 'UPLOADING',
-								progress: 0,
-								error: null
-							};
-							recentUploads.unshift(entry);
-
-							// Start the upload.
-							s3.upload(
-								{
-									Key: file.name,
-									Bucket: bucketName,
-									Body: file,
-									ContentType: file.type
-								},
-								error => {
-									if (!error) {
-										entry.state = 'COMPLETED';
-										entry.progress = 1;
-										resolve(1);
-
-									} else {
-										entry.state = 'FAILED';
-										entry.error = error;
-
-										// This is not a bug we want to resolve failed uploads
-										// in order to finalize the entire upload process.
-										resolve(0);
-									}
-
-									// Use replace to trigger change event.
-									recentUploads.replace(entry, entry);
-								}
-							)
-							//	Report on progress.
-							.on('httpUploadProgress',
-								({ loaded, total }) => {
-									entry.progress = loaded / total;
-
-									// Use replace to trigger change event.
-									recentUploads.replace(entry, entry);
-								}
-							);
-						}
-					)
-				);
-
-				return Promise.all(uploadRequests);
-			}
-		)
-		.then(
-			results => results.reduce(
-				(sum, result) => sum += result
-			)
-		)
-		.then(
-			completedCount => {
-				completedCount > 0 && refresh()
-			}
-		);
-}
-
-export function testNode(source, testSet) {
-	logAction('testNode', { source, testSet });
-
-	let { nodeTestResults } = model;
-	nodeTestResults([]);
-	nodeTestResults.timestemp(Date.now());
-
-	let { targetCount, testSettings } = config.nodeTest;
-	api.node.get_test_nodes({
-		count: targetCount
-	})
-		.then(
-			// Aggregate selected tests.
-			targets => [].concat(
-				...testSet.map(
-					testType => targets.map(
-						({ name, rpc_address }) => {
-							let result = {
-								testType: testType,
-								targetName: name,
-								targetAddress: rpc_address,
-								state: 'WAITING',
-								time: 0,
-								position: 0,
-								speed: 0,
-								progress: 0,
-								session: ''
-							}
-							nodeTestResults.push(result);
-
-							return {
-								testType: testType,
-								source: source,
-								target: rpc_address,
-								result: result
-							};
-						}
-					)
-				)
-			)
-		)
-		.then(
-			// Execute the tests in order.
-			tests => execInOrder(
-				tests,
-				({ source, target, testType, result }) => {
-					let { stepCount, requestLength, responseLength, count, concur } = testSettings[testType];
-					let stepSize = count * (requestLength + responseLength);
-					let totalTestSize = stepSize * stepCount;
-
-					// Create a step list for the test.
-					let steps = makeArray(
-						stepCount,
-						{
-							source: source,
-							target: target,
-							request_length: requestLength,
-							response_length: responseLength,
-							count: count,
-							concur: concur
-						}
-					);
-
-					// Set start time.
-					let start = Date.now();
-					result.state = 'RUNNING';
-
-					// Execute the steps in order.
-					return execInOrder(
-						steps,
-						stepRequest => api.node.self_test_to_node_via_web(stepRequest)
-							.then(
-								({ session }) => {
-									result.session = session;
-									result.time = Date.now() - start;
-									result.position = result.position + stepSize;
-									result.speed = result.position / result.time;
-									result.progress = totalTestSize > 0 ?
-										result.position / totalTestSize :
-										1;
-
-									// Use replace to trigger change event.
-									nodeTestResults.replace(result, result);
-								}
-							)
-					)
-					.then(
-						() => 'COMPLETED',
-						() => 'FAILED'
-					)
-					.then(
-						state => {
-							// Use replace to trigger change event.
-							result.state = state
-							nodeTestResults.replace(result, result);
-						}
-					)
-				}
-			)
-		)
-		.done();
-=======
     logAction('assignNodes', { name, nodes });
 
-    api.pool.add_nodes_to_pool({
+    api.pool.assign_nodes_to_pool({
         name: name,
         nodes: nodes
     })
-        .then(refresh) 
+        .then(refresh)
         .done();
 }
 
 export function uploadFiles(bucketName, files) {
     logAction('uploadFiles', { bucketName, files });
-    
+
     let recentUploads = model.recentUploads;
     api.system.read_system()
         .then(
@@ -1664,7 +1013,7 @@
                                     Bucket: bucketName,
                                     Body: file,
                                     ContentType: file.type
-                                }, 
+                                },
                                 error => {
                                     if (!error) {
                                         entry.state = 'COMPLETED';
@@ -1674,7 +1023,7 @@
                                     } else {
                                         entry.state = 'FAILED';
                                         entry.error = error;
-                                        
+
                                         // This is not a bug we want to resolve failed uploads
                                         // in order to finalize the entire upload process.
                                         resolve(0);
@@ -1685,7 +1034,7 @@
                                 }
                             )
                             //  Report on progress.
-                            .on('httpUploadProgress', 
+                            .on('httpUploadProgress',
                                 ({ loaded, total }) => {
                                     entry.progress = loaded / total;
 
@@ -1728,11 +1077,11 @@
             targets => [].concat(
                 ...testSet.map(
                     testType => targets.map(
-                        ({ name, address }) => {
+                        ({ name, rpc_address }) => {
                             let result = {
                                 testType: testType,
                                 targetName: name,
-                                targetAddress: address,
+                                targetAddress: rpc_address,
                                 state: 'WAITING',
                                 time: 0,
                                 position: 0,
@@ -1742,10 +1091,10 @@
                             }
                             nodeTestResults.push(result);
 
-                            return { 
-                                testType: testType,  
-                                source: source, 
-                                target: address, 
+                            return {
+                                testType: testType,
+                                source: source,
+                                target: rpc_address,
                                 result: result
                             };
                         }
@@ -1764,7 +1113,7 @@
 
                     // Create a step list for the test.
                     let steps = makeArray(
-                        stepCount, 
+                        stepCount,
                         {
                             source: source,
                             target: target,
@@ -1788,9 +1137,9 @@
                                     result.session = session;
                                     result.time = Date.now() - start;
                                     result.position = result.position + stepSize;
-                                    result.speed = result.position / result.time; 
-                                    result.progress = totalTestSize > 0 ? 
-                                        result.position / totalTestSize : 
+                                    result.speed = result.position / result.time;
+                                    result.progress = totalTestSize > 0 ?
+                                        result.position / totalTestSize :
                                         1;
 
                                     // Use replace to trigger change event.
@@ -1813,21 +1162,14 @@
             )
         )
         .done();
->>>>>>> 8705b596
 }
 
 export function updateP2PSettings(minPort, maxPort) {
     logAction('updateP2PSettings', { minPort, maxPort });
 
-<<<<<<< HEAD
-	let tcpPermanentPassive = minPort !== maxPort ?
-		{ min: minPort, max: maxPort } :
-		{ port: minPort };
-=======
-    let tcpPermanentPassive = minPort !== maxPort ? 
+    let tcpPermanentPassive = minPort !== maxPort ?
         { min: minPort, max: maxPort } :
         { port: minPort };
->>>>>>> 8705b596
 
     api.system.update_n2n_config({
         tcp_permanent_passive: tcpPermanentPassive
@@ -1845,76 +1187,6 @@
 }
 
 export function upgradeSystem(upgradePackage) {
-<<<<<<< HEAD
-	logAction('upgradeSystem', { upgradePackage });
-
-	function ping() {
-		let xhr = new XMLHttpRequest();
-		xhr.open('GET', '/version', true);
-		xhr.onload = () => reloadTo('/fe/systems/:system', { afterupgrade: true });
-		xhr.onerror = evt => setTimeout(ping, 10000);
-		xhr.send()
-	}
-
-	let { upgradeStatus } = model;
-	upgradeStatus({
-		step: 'UPLOAD',
-		progress: 0,
-		state: 'IN_PROGRESS'
-	});
-
-	let xhr = new XMLHttpRequest();
-	xhr.open('POST', '/upgrade', true);
-
-	xhr.upload.onprogress = function(evt) {
-		upgradeStatus.assign({
-			progress: evt.lengthComputable && evt.loaded / evt.total
-		})
-	};
-
-	xhr.onload = function(evt) {
-		if (xhr.status === 200) {
-			setTimeout(
-				() => {
-					upgradeStatus({
-						step: 'INSTALL',
-						progress: 0,
-						state: 'IN_PROGRESS'
-					});
-
-					setTimeout(ping, 7000);
-				},
-				3000
-			);
-		} else {
-			upgradeStatus.assign({
-				state: 'FAILED',
-			});
-
-			console.error('Uploading upgrade package failed', evt.target)
-		}
-	};
-
-	xhr.onerror = function(evt) {
-		upgradeStatus.assign({
-			state: 'FAILED'
-		});
-
-		console.error('Uploading upgrade package failed', evt.target)
-	};
-
-	xhr.onabort = function(evt) {
-		upgradeStatus.assign({
-			state: 'CANCELED'
-		});
-
-		console.warn('Uploading upgrade package canceled', evt)
-	};
-
-	let formData = new FormData();
-	formData.append('upgrade_file', upgradePackage);
-	xhr.send(formData);
-=======
     logAction('upgradeSystem', { upgradePackage });
 
     function ping() {
@@ -1922,7 +1194,7 @@
         xhr.open('GET', '/version', true);
         xhr.onload = () => reloadTo('/fe/systems/:system', { afterupgrade: true });
         xhr.onerror = evt => setTimeout(ping, 10000);
-        xhr.send()  
+        xhr.send()
     }
 
     let { upgradeStatus } = model;
@@ -1961,7 +1233,7 @@
             });
 
             console.error('Uploading upgrade package failed', evt.target)
-        }       
+        }
     };
 
     xhr.onerror = function(evt) {
@@ -2003,13 +1275,12 @@
 
     api.node.read_node({ name: node })
         .then(
-            node => api.node.set_debug_node({ 
-                target: node.rpc_address 
+            node => api.node.set_debug_node({
+                target: node.rpc_address
             })
         )
         .then(
             () => loadNodeInfo(node)
         )
         .done();
->>>>>>> 8705b596
 }