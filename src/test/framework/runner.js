--- conflicted
+++ resolved
@@ -186,12 +186,7 @@
             return;
         })
         .fail(function(error) {
-<<<<<<< HEAD
             fs.appendFileSync(REPORT_PATH, 'Stopping tests with error\n' + error);
-=======
-            console.warn('Stopping tests with error', error);
-            fs.appendFileSync(REPORT_PATH, 'Stopping tests with error\n', error);
->>>>>>> 2eca1330
             return;
         });
 };
