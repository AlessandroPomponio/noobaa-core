--- conflicted
+++ resolved
@@ -171,12 +171,25 @@
     // TODO allow setting rpc_address in pool
     var rpc_proto = process.env.AGENTS_PROTOCOL || 'n2n';
     var rpc_address;
-    if (rpc_proto === 'n2n') {
+    if (rpc_proto !== 'n2n') {
+        rpc_address = rpc_proto + '://' + params.ip + ':' + (process.env.AGENT_PORT || 60111);
+    } else {
         rpc_address = 'n2n://' + peer_id;
         dbg.log0('PEER REVERSE ADDRESS', rpc_address, conn.url.href);
-        server_rpc.map_address_to_connection(rpc_address, conn);
-    } else {
-        rpc_address = rpc_proto + '://' + params.ip + ':' + (process.env.AGENT_PORT || 60111);
+        // Add node to RPC map and notify redirector if needed
+        var notify_redirector = server_rpc.map_address_to_connection(rpc_address, conn);
+        if (notify_redirector) {
+            conn.on('close', _unregister_agent.bind(null, conn, peer_id));
+            P.fcall(function() {
+                    return bg_worker.redirector.register_agent({
+                        peer_id: peer_id,
+                    });
+                })
+                .fail(function(error) {
+                    dbg.log0('Failed to register agent', error);
+                    _resync_agents();
+                });
+        }
     }
 
     // if the agent still did not listen on any address
@@ -219,27 +232,6 @@
 
             var updates = {};
 
-<<<<<<< HEAD
-=======
-            var node_listen_addr = 'n2n://' + node.peer_id;
-            dbg.log3('PEER REVERSE ADDRESS', node_listen_addr, req.connection.url.href);
-
-            //Add node to RPC map and notify redirector if needed
-            var notify_redirector = server_rpc.map_address_to_connection(node_listen_addr, req.connection);
-            if (notify_redirector) {
-                req.connection.on('close', _unregister_agent.bind(this, req.connection, node.peer_id));
-                P.fcall(function() {
-                        return bg_worker.redirector.register_agent({
-                            peer_id: node.peer_id,
-                        });
-                    })
-                    .fail(function(error) {
-                        dbg.log0('Failed to register agent', error);
-                        _resync_agents();
-                    });
-            }
-
->>>>>>> 4770a456
             // TODO detect nodes that try to change ip, port too rapidly
             if (params.geolocation &&
                 params.geolocation !== node.geolocation) {
