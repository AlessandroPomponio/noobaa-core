--- conflicted
+++ resolved
@@ -27,11 +27,7 @@
 
 
 function fix_server_secret() {
-<<<<<<< HEAD
-    let truncated_secret = param_secret.substring(0, param_secret.length - 1);
-=======
     var truncated_secret = param_secret.substring(0, param_secret.length - 1);
->>>>>>> c41ccece
     // try to look for a truncated secret and set to the complete one.
     db.clusters.update({
         owner_secret: truncated_secret
