--- conflicted
+++ resolved
@@ -59,13 +59,8 @@
             }
             return db.Bucket.create(info);
         })
-<<<<<<< HEAD
-        .then(function(bucket) {
-            console.log('create bucket:', bucket);
-=======
         .then(function(bucket){
             console.log('create bucket:',bucket,'account',req.account.id);
->>>>>>> abfbd69c
             return db.ActivityLog.create({
                 system: req.system,
                 level: 'info',
