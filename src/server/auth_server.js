--- conflicted
+++ resolved
@@ -20,7 +20,6 @@
 
     create_auth: create_auth,
     read_auth: read_auth,
-<<<<<<< HEAD
 
     /**
      * authorize is exported to be used as an express middleware
@@ -29,16 +28,6 @@
     authorize: authorize
 };
 
-=======
-
-    /**
-     * authorize is exported to be used as an express middleware
-     * it reads and prepares the authorized info on the request (req.auth).
-     */
-    authorize: authorize
-};
-
->>>>>>> cce06720
 module.exports = auth_server;
 
 
@@ -230,26 +219,6 @@
  *
  */
 function authorize(req, method_api) {
-<<<<<<< HEAD
-
-    _prepare_auth_request(req);
-
-    if (req.auth_token) {
-        try {
-            req.auth = jwt.verify(req.auth_token, process.env.JWT_SECRET);
-        } catch (err) {
-            console.error('AUTH JWT VERIFY FAILED', req, err);
-            throw {
-                statusCode: 401,
-                data: 'unauthorized'
-            };
-        }
-    }
-
-    if (method_api.auth !== false) {
-        return req.load_auth(method_api.auth);
-    }
-=======
 
     var defer = Q.defer();
 
@@ -289,7 +258,6 @@
         handleResult();
     }
    return defer.promise;
->>>>>>> cce06720
 }
 
 
