{
  "name": "noobaa-core",
  "version": "0.0.0",
  "private": true,
  "description": "noobaa-core ===========",
  "engines": {
    "node": "0.10.33"
  },
  "main": "index.js",
  "scripts": {
    "prepublish": "./node_modules/.bin/gulp install",
    "test": "./node_modules/.bin/gulp test",
    "start": "./node_modules/.bin/gulp start"
  },
  "repository": {
    "type": "git",
    "url": "https://github.com/noobaa/noobaa-core.git"
  },
  "bugs": {
    "url": "https://github.com/noobaa/noobaa-core/issues"
  },
  "homepage": "https://github.com/noobaa/noobaa-core",
  "browser": {
    "jquery": false
  },
  "dependencies": {
    "animate.css": "~3.1.1",
    "async": "~0.9.0",
    "atom-shell": "1.0.1",
    "aws-sdk": "~2.1.8",
    "bcrypt": "~0.8.1",
    "body-parser": "~1.11.0",
    "bootstrap": "~3.3.2",
    "bower": "~1.3.12",
    "browserify": "~8.0.3",
    "browserify-aes": "~1.0.0",
    "chance": "~0.7.3",
    "compression": "~1.4.0",
    "concat-stream": "~1.4.7",
    "cookie-jar": "~0.3.0",
    "cookie-parser": "~1.3.3",
    "cookie-session": "~1.1.0",
    "debug": "~2.1.1",
    "dev-null": "~0.1.1",
    "dotenv": "~0.5.1",
    "event-stream": "~3.2.2",
    "express": "~4.11.2",
    "express-jwt": "~1.0.0",
    "font-awesome": "~4.3.0",
    "googleapis": "^1.1.1",
    "gulp": "~3.8.10",
    "gulp-angular-templatecache": "~1.5.0",
    "gulp-cached": "~1.0.2",
    "gulp-concat": "~2.4.3",
    "gulp-debug": "~2.0.0",
    "gulp-filter": "~2.0.0",
    "gulp-gzip": "0.0.8",
    "gulp-istanbul": "~0.6.0",
    "gulp-jshint": "~1.9.2",
    "gulp-json-editor": "~2.2.1",
    "gulp-less": "~2.0.1",
    "gulp-minify-css": "~0.4.5",
    "gulp-mocha": "~2.0.0",
    "gulp-newer": "~0.5.0",
    "gulp-notify": "~2.2.0",
    "gulp-plumber": "~0.6.6",
    "gulp-rename": "~1.2.0",
    "gulp-replace": "~0.5.2",
    "gulp-size": "~1.2.0",
    "gulp-tar": "~1.3.2",
    "gulp-uglify": "~1.1.0",
    "gulp-util": "~3.0.3",
    "heapdump": "~0.3.5",
    "jshint-stylish": "~1.0.0",
    "jsonwebtoken": "~1.1.2",
    "lodash": "~3.1.0",
    "method-override": "~2.3.1",
    "mime": "~1.3.2",
    "minimist": "~1.1.0",
    "mkdirp": "~0.5.0",
    "mocha": "~2.1.0",
    "moment": "~2.9.0",
    "mongoose": "~3.8.22",
    "morgan": "~1.5.1",
    "newrelic": "~1.15.1",
    "nodetime": "~0.8.15",
    "noobaa-util": "git+https://1ca59ff8cb89b36ed5cc65736999cc9c39989e42:x-oauth-basic@github.com/noobaa/noobaa-util.git",
    "q": "~1.1.2",
    "request": "~2.53.0",
    "rewire": "^2.3.1",
    "rimraf": "~2.2.8",
<<<<<<< HEAD
    "selectize": "^0.12.0",
=======
    "sinon": "^1.12.2",
>>>>>>> b22ad0b9
    "static-favicon": "~2.0.0-alpha",
    "through2": "~0.6.3",
    "tv4": "~1.1.9",
    "video.js": "~4.11.4",
    "vinyl-buffer": "~1.0.0",
    "vinyl-source-stream": "~1.0.0",
    "ws": "^0.7.0"
  },
  "devDependencies": {
    "node-inspector": "~0.8.3"
  }
}<|MERGE_RESOLUTION|>--- conflicted
+++ resolved
@@ -89,11 +89,8 @@
     "request": "~2.53.0",
     "rewire": "^2.3.1",
     "rimraf": "~2.2.8",
-<<<<<<< HEAD
     "selectize": "^0.12.0",
-=======
     "sinon": "^1.12.2",
->>>>>>> b22ad0b9
     "static-favicon": "~2.0.0-alpha",
     "through2": "~0.6.3",
     "tv4": "~1.1.9",
