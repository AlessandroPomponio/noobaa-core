// this module is written for both nodejs.
'use strict';

var _ = require('lodash');
var P = require('../util/promise');
var db = require('./db');
<<<<<<< HEAD
var server_rpc = require('./server_rpc').server_rpc;
// var dbg = require('noobaa-util/debug_module')(__filename);
=======
var server_rpc = require('./server_rpc');
// var dbg = require('../util/debug_module')(__filename);
>>>>>>> c7ccd058


/**
 *
 * ACCOUNT_SERVER
 *
 */
var account_server = {
    create_account: create_account,
    read_account: read_account,
    update_account: update_account,
    delete_account: delete_account,
    list_accounts: list_accounts,
    list_system_accounts: list_system_accounts,
    accounts_status: accounts_status,
    get_system_roles: get_system_roles,
    add_account_sync_credentials_cache: add_account_sync_credentials_cache,
    get_account_sync_credentials_cache: get_account_sync_credentials_cache
};

module.exports = account_server;



/**
 *
 * CREATE_ACCOUNT
 *
 */
function create_account(req) {
    var info = _.pick(req.rpc_params, 'name', 'email', 'password');
    var account;

    return P.when(db.Account.create(info))
        .then(null, db.check_already_exists(req, 'account'))
        .then(function(account_arg) {
            account = account_arg;
            console.log('account created!!', account);

        }).then(function() {

            if (req.is_support || _.isUndefined(req.system)) {

                console.log('about to create system:' + info.name);
                return server_rpc.client.system.create_system({
                        name: info.name
                    }, {
                        // the request needs a token with the newly created account
                        auth_token: req.make_auth_token({
                            account_id: account.id,
                        })
                    })
                    .then(function(res) {
                        console.log('nothing to do', res);
                        // db.ActivityLog.create({
                        //     system: res.info,
                        //     level: 'info',
                        //     event: 'account.create',
                        //     account: account,
                        // });
                        return {
                            token: res.token
                        };
                    });
            } else {
                console.log('no need to create system:' + info.name, 'acc_id:', account.id, 'sys id', req.system);
                db.ActivityLog.create({
                    system: req.system,
                    level: 'info',
                    event: 'account.create',
                    account: account,
                    actor: req.account.id
                });
                return P.when(db.Role.create({
                        account: account.id,
                        system: req.system._id,
                        role: 'admin',
                    }))
                    .then(function() {
                        return {
                            token: ''
                        };
                    });

            }
        });

}



/**
 *
 * READ_ACCOUNT
 *
 */
function read_account(req) {
    // read roles of this account
    return P.when(
            db.Role.find({
                account: req.account.id
            })
            .populate('system')
            .exec())
        .then(function(roles) {
            return get_account_info(req.account, roles);
        });
}



/**
 *
 * UPDATE_ACCOUNT
 *
 */
function update_account(req) {
    console.log('req.rpc:', req.rpc_params);

    // pick and send the updates
    var info = _.pick(req.rpc_params, 'name', 'email', 'password');
    return P.fcall(function() {
            if (req.rpc_params.original_email) {
                var original_email = req.rpc_params.original_email;
                console.log('update account of ', original_email, ' with ', info.email);
                return P.when(db.Account.find({
                        email: original_email,
                        deleted: null
                    })
                    .exec());
            } else {
                // invalidate the local cache
                db.AccountCache.invalidate(req.account.id);
                return [{
                    _id: req.account.id
                }];
            }
        })
        .then(function(account_info) {
            console.log('account update info2:' + account_info[0]._id + ':::' + account_info[0].id + ':::' + req.account.id + ':::' + JSON.stringify(info));
            // we just mark the deletion time to make it easy to regret
            // and to avoid stale refs side effects of actually removing from the db.
            return P.when(db.Account
                .findByIdAndUpdate(account_info[0]._id,
                    info)
                .exec()).
            then(function(update_info) {
                console.log('update status:' + JSON.stringify(update_info));
            }).
            then(null, function(err) {
                console.log('error while update2', err);
            });
        })
        .then(null, function(err) {
            console.log('error while update', err);
        });
}



/**
 *
 * DELETE_ACCOUNT
 *
 */
function delete_account(req) {

    return P.fcall(function() {
            if (req.params) {
                var user_email = req.params;
                console.log('delete_account1', user_email);
                return P.when(db.Account.find({
                        email: user_email,
                        deleted: null
                    })
                    .exec());
            } else {
                // invalidate the local cache
                db.AccountCache.invalidate(req.account.id);
                return [{
                    _id: req.account.id
                }];
            }
        })
        .then(function(account_info) {
            console.log('account_info2:' + account_info[0]._id + ':::' + JSON.stringify(account_info[0]));

            // we just mark the deletion time to make it easy to regret
            // and to avoid stale refs side effects of actually removing from the db.
            return P.when(db.Account
                .findByIdAndUpdate(account_info[0]._id, {
                    deleted: new Date()
                })
                .exec());
        })
        .then(function(account_info_2) {
            console.log('account_info_2', account_info_2 + ':');
            return P.when(db.ActivityLog.create({
                system: req.system,
                level: 'info',
                event: 'account.delete',
                account: account_info_2,
                actor: req.account.id
            }));
        })
        .then(null, function(err) {
            console.log('error while deleting', err);
        });
}


/**
 *
 * LIST_ACCOUNTS
 *
 */
function list_accounts(req, system_id) {


    var roles_query = db.Role.find();
    var accounts_query = db.Account.find();
    var accounts_promise;

    //query for all accounts, not for support user
    if (!_.isUndefined(system_id)) {
        roles_query = db.Role.find({
            system: req.system.id
        });
        accounts_query = db.Account.find({
            deleted: null
        });

    }
    if (req.account.is_support || !_.isUndefined(system_id)) {
        // for support account - list all accounts and roles
        accounts_promise = accounts_query.exec();
    } else {
        // for normal accounts - use current account and query account roles
        roles_query.where('account').eq(req.account.id);
        accounts_promise = P.resolve(req.account);
    }

    roles_query.populate('system');

    return P.all([accounts_promise, roles_query.exec()])
        .spread(function(accounts, roles) {
            var roles_per_account = _.groupBy(roles, function(role) {
                return role.account;
            });

            return {
                accounts: _.map(accounts, function(account) {
                    if (roles_per_account[account.id]) {
                        var account_roles = roles_per_account[account.id];
                        return get_account_info(account, account_roles);
                    }
                })
            };
        });
}

/**
 *
 * LIST_ACCOUNTS
 *
 */
function list_system_accounts(req) {
    return P.fcall(function() {
        return list_accounts(req, req.system.id);
    }).then(function(accounts) {
        var normalized_accounts = _.filter(accounts.accounts, null);
        accounts.accounts = normalized_accounts;
        return accounts;
    });
}

// once any account is found then we can save this state
// in memory since it will not change.
var any_account_exists = false;


/**
 *
 * ACCOUNTS_STATUS
 *
 */
function accounts_status(req) {
    return P.fcall(function() {
            // use the cached value only if positive,
            // otherwise we have to check the DB to know for sure
            if (any_account_exists) {
                return true;
            } else {
                return check_db_if_any_account_exists();
            }
        })
        .then(function(has_accounts) {
            if (has_accounts) {
                any_account_exists = true;
            }
            return {
                has_accounts: has_accounts
            };
        });
}

function get_system_roles(req) {
    return P.when(
            db.Role.find({
                system: req.system.id
            })
            .exec())
        .then(function(roles) {
            return roles;
        });
}

/**
 *
 * UPDATE_ACCOUNT with keys
 *
 */

function get_account_sync_credentials_cache(req) {
    console.log('req.rpc2:', req.rpc_params);

    return P.fcall(function() {
        return P.when(db.Account.find({
                    _id: req.account.id,
                    deleted: null
                })
                .exec())
            .then(function(account_info) {
                var current_account = account_info[0];
                console.log('account update info5:' + req.account.id + ':::' + JSON.stringify(current_account));
                if (current_account.sync_credentials_cache) {
                    return current_account.sync_credentials_cache;
                } else {
                    return [];
                }
            });
    });
}
/**
 *
 * UPDATE_ACCOUNT with keys
 *
 */

function add_account_sync_credentials_cache(req) {
    console.log('req.rpc:', req.rpc_params);

    // pick and send the updates
    var info = _.pick(req.rpc_params, 'access_key', 'secret_key');
    return P.fcall(function() {
            return P.when(db.Account.find({
                        _id: req.account.id,
                        deleted: null
                    })
                    .exec())
                .then(function(account_info) {
                    var current_account = account_info[0];
                    console.log('account update info3:' + req.account.id + ':::' + JSON.stringify(account_info), '::AA::', JSON.stringify(info));
                    if (current_account.sync_credentials_cache) {
                        current_account.sync_credentials_cache.push(info);
                        console.log('push');

                    } else {
                        current_account.sync_credentials_cache = [info];
                        console.log('no push ', current_account);
                    }
                    console.log('account update info4:' + req.account.id + ':::' + JSON.stringify(current_account));
                    return P.when(db.Account
                        .findByIdAndUpdate(req.account.id,
                            _.pick(current_account, 'sync_credentials_cache')
                        )
                        .exec());
                }).then(function(update_info) {
                    console.log('update status:' + JSON.stringify(update_info));
                }).
            then(null, function(err) {
                console.log('error while update2', err);
            });
        })
        .then(null, function(err) {
            console.log('error while update', err);
        });
}




// UTILS //////////////////////////////////////////////////////////



function get_account_info(account, roles) {
    console.log('account', account);
    var info = _.pick(account, 'name', 'email', '_id');
    if (account.is_support) {
        info.is_support = true;
    }

    // make a list of systems from the account roles
    var roles_per_system = _.groupBy(roles, function(role) {
        if (role.system && !role.system.deleted) {
            return role.system.id;
        }
    });

    info.systems = _.map(roles_per_system, function(system_roles) {
        return {
            name: system_roles[0].system.name,
            roles: _.pluck(system_roles, 'role')
        };
    });

    console.log('get_account_info', info);
    return info;
}




/**
 *
 * CREATE_SUPPORT_ACCOUNT
 *
 */
function create_support_account() {
    return P.when(db.Account.create({
            name: 'Support',
            email: 'support@noobaa.com',
            password: process.env.SUPPORT_DEFAULT_PASSWORD || 'help',
            is_support: true
        }))
        .then(function() {
            console.log('SUPPORT ACCOUNT CREATED');
        }, function(err) {
            if (db.is_err_exists(err)) return;
            console.error('FAILED CREATE SUPPORT ACCOUNT (will retry)', err);
            var delay = 3000 + (1000 * Math.random());
            return P.delay(delay).then(create_support_account);
        });
}

P.delay(1000).then(create_support_account);


function check_db_if_any_account_exists() {
    return P.when(
            db.Account.findOne({
                is_support: null,
                deleted: null
            }, {
                _id: 1
            })
            .exec())
        .then(function(any_account) {
            return !!any_account;
        });
}<|MERGE_RESOLUTION|>--- conflicted
+++ resolved
@@ -4,13 +4,9 @@
 var _ = require('lodash');
 var P = require('../util/promise');
 var db = require('./db');
-<<<<<<< HEAD
 var server_rpc = require('./server_rpc').server_rpc;
-// var dbg = require('noobaa-util/debug_module')(__filename);
-=======
-var server_rpc = require('./server_rpc');
 // var dbg = require('../util/debug_module')(__filename);
->>>>>>> c7ccd058
+
 
 
 /**
