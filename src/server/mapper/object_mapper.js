/* jshint node:true */
'use strict';

/**
 *
 * MAPPER
 *
 * object = file
 * part = part of a file logically, points to a chunk
 * chunk = actual data of the part can be used by several object parts if identical
 * block = representation of a chunk on a specific node
 * fragment = if we use erasure coding than a chunk is divided to fragments
 * where if we lose one we can rebuild it using the rest.
 * each fragment will be replicated to x nodes as blocks
 *
 */
module.exports = {
    allocate_object_parts: allocate_object_parts,
    finalize_object_parts: finalize_object_parts,
    read_object_mappings: read_object_mappings,
    read_node_mappings: read_node_mappings,
    list_multipart_parts: list_multipart_parts,
    fix_multipart_parts: fix_multipart_parts,
    calc_multipart_md5: calc_multipart_md5,
    set_multipart_part_md5: set_multipart_part_md5,
    delete_object_mappings: delete_object_mappings,
    report_bad_block: report_bad_block,
    chunks_and_objects_count: chunks_and_objects_count

};

var _ = require('lodash');
var P = require('../../util/promise');
var crypto = require('crypto');
var db = require('../db');
var chunk_builder = require('./chunk_builder');
var policy_allocator = require('./policy_allocator');
var block_allocator = require('./block_allocator');
var MappingAllocator = require('./map_allocator');
var server_rpc = require('../server_rpc').server_rpc;
// var time_utils = require('../../util/time_utils');
var range_utils = require('../../util/range_utils');
var string_utils = require('../../util/string_utils');
var dbg = require('../../util/debug_module')(__filename);
var config = require('../../../config.js');

/**
 *
 * allocate_object_parts - allocates the object parts, chunks and blocks and writes it to the db
 *
 */
function allocate_object_parts(bucket, obj, parts) {
    return new MappingAllocator(bucket, obj, parts).run();
}


/**
 *
 * finalize_object_parts
 * after the 1st block was uploaded this creates more blocks on other nodes
 * to replicate to but only in the db.
 *
 */
function finalize_object_parts(bucket, obj, parts) {
    var chunks;
    var block_ids = _.flatten(_.compact(_.map(parts, 'block_ids')));

    return P.join(

            // find parts by start offset, deleted parts are handled later
            find_consecutive_parts(obj, parts)
            .then(db.populate('chunk', db.DataChunk)),

            // find blocks by list of ids, deleted blocks are handled later
            block_ids.length &&
            db.DataBlock.collection.find({
                _id: {
                    $in: block_ids
                },
                // deleted blocks can occur due to report_bad_block,
                // so filter out and leave as trash
                deleted: null
            }).toArray()
        )
        .spread(function(parts_res, blocks) {
            var parts_by_start = _.groupBy(parts_res, 'start');
            chunks = _.flatten(_.map(parts, function(part) {
                var part_res = parts_by_start[part.start];
                if (!part_res) {
                    throw new Error('part not found for obj ' +
                        obj._id + ' ' + range_utils.human_range(part));
                }
                return _.map(part_res, function(p) {
                    return p.chunk;
                });
            }));
            var chunk_by_id = _.indexBy(chunks, '_id');
            _.each(blocks, function(block) {
                if (!block.building) {
                    dbg.warn("ERROR block not in building mode ", block);
                    // for reentrancy we avoid failing if the building mode
                    //  was already unset, and just go ahead with calling chunk_builder.build_chunks
                    // which will handle it all.
                    // throw new Error('block not in building mode');
                }
                var chunk = chunk_by_id[block.chunk.toString()];
                if (!chunk) {
                    throw new Error('missing block chunk for ' + block.chunk);
                }
            });

            dbg.log2("finalize_object_parts unset block building mode ", block_ids);
            return block_ids.length && db.DataBlock.collection.updateMany({
                _id: {
                    $in: _.map(block_ids, db.new_object_id)
                }
            }, {
                $unset: {
                    building: ''
                }
            });
        })
        .then(function() {
            // using a timeout to limit our wait here.
            // in case of failure to build, we suppress the error for the
            // sake of user experienceand leave it to the background worker.
            // TODO dont suppress build errors, fix them.
            return P.fcall(function() {
                    return chunk_builder.build_chunks(chunks);
                })
                .timeout(config.server_finalize_build_timeout, 'finalize build timeout')
                .then(null, function(err) {
                    dbg.error('finalize_object_parts: BUILD FAILED',
                        'leave it to background worker', err.stack || err);
                });
        })
        .then(function() {
            var end = parts[parts.length - 1].end;
            if (end > obj.upload_size) {
                return P.when(db.ObjectMD.collection.updateOne({
                    _id: obj._id
                }, {
                    $set: {
                        upload_size: end
                    }
                }));
            }
        })
        .then(function() {
            dbg.log0('finalize_object_parts: DONE. parts', parts.length);
        }, function(err) {
            dbg.error('finalize_object_parts: ERROR', err.stack || err);
            throw err;
        });
}


/**
 *
 * read_object_mappings
 *
 * query the db for existing parts and blocks which intersect the requested range,
 * return the blocks inside each part (part.fragments) like the api format
 * to make it ready for replying and simpler to iterate
 *
 * @params: obj, start, end, skip, limit
 */
function read_object_mappings(params) {
    var rng = sanitize_object_range(params.obj, params.start, params.end);
    if (!rng) { // empty range
        return [];
    }
    var start = rng.start;
    var end = rng.end;

    return P.fcall(function() {
            // find parts intersecting the [start,end) range
            return db.ObjectPart.collection.find({
                obj: params.obj._id,
                start: {
                    // since end is not indexed we query start with both
                    // low and high constraint, which allows the index to reduce scan
                    // we use a constant that limits the max part size because
                    // this is the only way to limit the minimal start value
                    $gte: start - config.MAX_OBJECT_PART_SIZE,
                    $lt: end,
                },
                end: {
                    $gt: start
                },
                deleted: null,
            }, {
                sort: 'start',
                skip: params.skip || 0,
                limit: params.limit || 0
            }).toArray();
        })
        .then(db.populate('chunk', db.DataChunk))
        .then(function(parts) {
            return read_parts_mappings({
                parts: parts,
                adminfo: params.adminfo
            });
        });
}


/**
 *
 * read_node_mappings
 *
 * @params: node, skip, limit
 */
function read_node_mappings(params) {
    var objects = {};
    var parts_per_obj_id = {};

    return P.fcall(function() {
            return db.DataBlock.collection.find({
                node: params.node._id,
                deleted: null,
            }, {
                sort: '-_id',
                skip: params.skip || 0,
                limit: params.limit || 0
            }).toArray();
        })
        .then(function(blocks) {
            dbg.warn('read_node_mappings: SLOW QUERY',
                'ObjectPart.find(chunk $in array).',
                'adding chunk index?');
            return db.ObjectPart.collection.find({
                chunk: {
                    $in: db.uniq_ids(blocks, 'chunk')
                },
                deleted: null,
            }).toArray();
        })
        .then(db.populate('chunk', db.DataChunk))
        .then(db.populate('obj', db.ObjectMD))
        .then(function(parts) {
            return read_parts_mappings({
                parts: parts,
                set_obj: true,
                adminfo: true
            });
        })
        .then(function(parts) {
            objects = {};
            parts_per_obj_id = _.groupBy(parts, function(part) {
                var obj = part.obj;
                delete part.obj;
                objects[obj._id] = obj;
                return obj._id;
            });

            // TODO GUYM use cache
            return db.Bucket.collection.find({
                _id: {
                    $in: db.uniq_ids(objects, 'bucket')
                },
                deleted: null,
            }, {
                fields: {
                    name: 1
                }
            }).toArray();
        }).then(function(buckets) {
            var buckets_by_id = _.indexBy(buckets, '_id');
            return _.map(objects, function(obj, obj_id) {
                return {
                    key: obj.key,
                    bucket: buckets_by_id[obj.bucket].name,
                    parts: parts_per_obj_id[obj_id]
                };
            });
        });
}



/**
 *
 * read_parts_mappings
 *
 * parts should have populated chunks
 *
 * @params: parts, set_obj, adminfo
 */
function read_parts_mappings(params) {
    var chunks = _.map(params.parts, 'chunk');
    var chunk_ids = db.uniq_ids(chunks, '_id');

    // find all blocks of the resulting parts
    return P.when(db.DataBlock.collection.find({
            chunk: {
                $in: chunk_ids
            },
            deleted: null,
        }, {
            sort: 'frag'
        }).toArray())
        .then(db.populate('node', db.Node))
        .then(function(blocks) {
            var blocks_by_chunk = _.groupBy(blocks, 'chunk');
            return P.all(_.map(params.parts, function(part) {
                var chunk = part.chunk;
                var blocks = blocks_by_chunk[chunk._id];
                return get_part_info({
                    part: part,
                    chunk: chunk,
                    blocks: blocks,
                    set_obj: params.set_obj,
                    adminfo: params.adminfo
                });
            }));
        });
}



/**
 *
 * list_multipart_parts
 *
 */
function list_multipart_parts(params) {
    var max_parts = Math.min(params.max_parts || 50, 50);
    var marker = params.part_number_marker || 0;
    return P.when(db.ObjectPart.collection.find({
            obj: params.obj._id,
            upload_part_number: {
                $gte: marker,
                $lt: marker + max_parts
            },
            deleted: null,
        }, {
            sort: 'upload_part_number'
                // TODO set limit max_parts?
        }).toArray())
        .then(db.populate('chunk', db.DataChunk))
        .then(function(parts) {
            var upload_parts = _.groupBy(parts, 'upload_part_number');
            dbg.log0('list_multipart_parts: upload_parts', upload_parts);
            var part_numbers = _.keys(upload_parts).sort();
            dbg.log0('list_multipart_parts: part_numbers', part_numbers);
            var last_part = parseInt(_.last(part_numbers), 10) || marker;
            return {
                part_number_marker: marker,
                max_parts: max_parts,
                // since we don't know here the real end number
                // then we just reply truncated=true until we get to the last iteration
                // where we don't find any parts.
                // TODO this logic fails if there is a gap of numbers. need to correct
                is_truncated: !!(part_numbers.length || !max_parts),
                next_part_number_marker: last_part + 1,
                upload_parts: _.map(part_numbers, function(num) {
                    return {
                        part_number: parseInt(num, 10),
                        size: _.reduce(upload_parts[num], function(sum, part) {
                            return sum + part.end - part.start;
                        }, 0)
                    };
                })
            };
        });
}


/**
 *
 * set_multipart_part_md5
 *
 */
function set_multipart_part_md5(params) {
    return P.when(db.ObjectPart.collection.find({
            system: params.obj.system,
            obj: params.obj._id,
            upload_part_number: params.upload_part_number,
            part_sequence_number: 0,
            deleted: null,
        }, {
            sort: '-_id' // when same, get newest first
        }).toArray())
        .then(function(part_obj) {
            dbg.log1('set_multipart_part_md5_obj: ', part_obj[0]._id, params.etag);
            return db.ObjectPart.collection.updateOne({
                _id: part_obj[0]._id
            }, {
                $set: {
                    etag: params.etag
                }
            });
        })
        .return();
}
/**
 *
 * calc_multipart_md5
 *
 */
function calc_multipart_md5(obj) {
    var aggregated_nobin_md5 = '';
    var aggregated_bin_md5 = '';
    return P.fcall(function() {
        // find part that need update of start and end offsets
        dbg.warn('calc_multipart_md5: SLOW QUERY',
            'ObjectPart.find(part_sequence_number:0).',
            'add part_sequence_number to index?');
        return db.ObjectPart.collection.find({
            system: obj.system,
            obj: obj._id,
            part_sequence_number: 0,
            deleted: null,
            etag: {
                $exists: true
            }
        }, {
            sort: {
                upload_part_number: 1,
                _id: -1 // when same, get newest first
            }
        }).toArray();
    }).then(function(upload_parts) {
        _.each(upload_parts, function(part) {
            var part_md5 = part.etag;
            aggregated_nobin_md5 = aggregated_nobin_md5 + part_md5;
            aggregated_bin_md5 = aggregated_bin_md5 + string_utils.toBinary(part_md5);
            dbg.log0('part', part, ' with md5', part_md5, 'aggregated:', aggregated_nobin_md5);
        });
        var digester = crypto.createHash('md5');
        digester.update(aggregated_bin_md5);
        var aggregated_md5 = digester.digest('hex') + '-' + upload_parts.length;
        dbg.log0('aggregated etag:', aggregated_md5, ' for ', obj.key);
        return aggregated_md5;
    });
}
/**
 *
 * fix_multipart_parts
 *
 */
function fix_multipart_parts(obj) {
    return P.join(
            // find part that need update of start and end offsets
            db.ObjectPart.collection.find({
                obj: obj._id,
                deleted: null
            }, {
                sort: {
                    upload_part_number: 1,
                    part_sequence_number: 1,
                    _id: -1 // when same, get newest first
                }
            }).toArray(),
            // query to find the last part without upload_part_number
            // which has largest end offset.
            db.ObjectPart.collection.find({
                obj: obj._id,
                upload_part_number: null,
                deleted: null
            }, {
                sort: {
                    end: -1
                },
                limit: 1
            }).toArray()
        )
        .spread(function(remaining_parts, last_stable_part) {
            var last_end = 0;
            var last_upload_part_number = 0;
            var last_part_sequence_number = -1;
            if (last_stable_part[0]) {
                last_end = last_stable_part[0].end;
                last_upload_part_number = last_stable_part[0].upload_part_number;
                last_part_sequence_number = last_stable_part[0].part_sequence_number;
            }
            dbg.log1('fix_multipart_parts: found remaining_parts', remaining_parts);
            dbg.log1('fix_multipart_parts: found last_stable_part', last_stable_part);
            var bulk_update = db.ObjectPart.collection.initializeUnorderedBulkOp();
            _.each(remaining_parts, function(part) {
                var mismatch;
                var unneeded;
                if (part.upload_part_number === last_upload_part_number) {
                    if (part.part_sequence_number === last_part_sequence_number) {
                        unneeded = true;
                    } else if (part.part_sequence_number !== last_part_sequence_number + 1) {
                        mismatch = true;
                    }
                } else if (part.upload_part_number === last_upload_part_number + 1) {
                    if (part.part_sequence_number !== 0) {
                        mismatch = true;
                    }
                } else {
                    mismatch = true;
                }
                if (mismatch) {
                    dbg.error('fix_multipart_parts: MISMATCH UPLOAD_PART_NUMBER',
                        'last_upload_part_number', last_upload_part_number,
                        'last_part_sequence_number', last_part_sequence_number,
                        'part', part);
                    throw new Error('fix_multipart_parts: MISMATCH UPLOAD_PART_NUMBER');
                } else if (unneeded) {
                    bulk_update.find({
                        _id: part._id
                    }).removeOne();
                } else {
                    var current_end = last_end + part.end - part.start;
                    dbg.log1('fix_multipart_parts: update part range',
                        last_end, '-', current_end, part);
                    bulk_update.find({
                        _id: part._id
                    }).updateOne({
                        $set: {
                            start: last_end,
                            end: current_end,
                        },
                        $unset: {
                            upload_part_number: '',
                            etag: ''
                        }
                    });
                    last_end = current_end;
                    last_upload_part_number = part.upload_part_number;
                    last_part_sequence_number = part.part_sequence_number;
                }
            });
            // calling execute on bulk and handling node callbacks
            return P.ninvoke(bulk_update, 'execute').thenResolve(last_end);
        });
}



/*
 * agent_delete_call
 * calls the agent with the delete API
 */
function agent_delete_call(node, del_blocks) {
    return P.fcall(function() {
        var address = block_allocator.get_block_md(del_blocks[0]).address;
        var block_ids = _.map(del_blocks, function(block) {
            return block._id.toString();
        });
        return server_rpc.client.agent.delete_blocks({
            blocks: block_ids
        }, {
            address: address,
            timeout: 30000,
        }).then(function() {
            dbg.log0('agent_delete_call: DONE. node', node.name, 'block_ids', block_ids);
        }, function(err) {
            dbg.log0('agent_delete_call: ERROR node', node.name, 'block_ids', block_ids);
        });
    });
}

/*
 * delete_objects_from_agents
 * send delete request for the deleted DataBlocks to the agents
 */
function delete_objects_from_agents(deleted_chunk_ids) {
    //Find the deleted data blocks and their nodes
    P.when(db.DataBlock.collection.find({
            chunk: {
                $in: deleted_chunk_ids
            },
            //For now, query deleted as well as this gets executed in
            //delete_object_mappings with P.all along with the DataBlocks
            //deletion update
        }).toArray())
        .then(db.populate('node', db.Node))
        .then(function(deleted_blocks) {
            //TODO: If the overload of these calls is too big, we should protect
            //ourselves in a similar manner to the replication
            var blocks_by_node = _.groupBy(deleted_blocks, function(b) {
                return b.node._id;
            });

            return P.all(_.map(blocks_by_node, function(blocks, node) {
                return agent_delete_call(node, blocks);
            }));
        });
}

/**
 *
 * delete_object_mappings
 *
 */
function delete_object_mappings(obj) {
    // find parts intersecting the [start,end) range
    var deleted_parts;
    var all_chunk_ids;
    return P.when(db.ObjectPart.collection.find({
            obj: obj._id,
            deleted: null,
        }).toArray())
        .then(db.populate('chunk', db.DataChunk))
        .then(function(parts) {
            deleted_parts = parts;
            //Mark parts as deleted
            return db.ObjectPart.collection.updateMany({
                _id: {
                    $in: _.pluck(parts, '_id')
                }
            }, {
                $set: {
                    deleted: new Date()
                }
            });
        })
        .then(function() {
            var chunks = _.map(deleted_parts, 'chunk');
            all_chunk_ids = _.pluck(chunks, '_id');
            //For every chunk, verify if its no longer referenced
            return db.ObjectPart.collection.find({
                chunk: {
                    $in: all_chunk_ids
                },
                deleted: null,
            }, {
                fields: {
                    chunk: 1
                }
            }).toArray();
        })
        .then(function(referring_parts) {
            //Seperate non referred chunks
            var referred_chunks_ids = db.uniq_ids(referring_parts, 'chunk');
            var non_referred_chunks_ids =
                db.obj_ids_difference(all_chunk_ids, referred_chunks_ids);
            dbg.log4("all object's chunk ids are", all_chunk_ids,
                "non referenced chunk ids are", non_referred_chunks_ids);
            //Update non reffered chunks and their blocks as deleted
            var in_chunk_ids = {
                $in: non_referred_chunks_ids
            };
            var chunk_query = {
                _id: in_chunk_ids
            };
            var block_query = {
                chunk: in_chunk_ids
            };
            var deleted_update = {
                $set: {
                    deleted: new Date()
                }
            };
            return P.join(
                db.DataChunk.collection.updateMany(chunk_query, deleted_update),
                db.DataBlock.collection.updateMany(block_query, deleted_update),
                delete_objects_from_agents(non_referred_chunks_ids)
            );
        });
}



/**
 *
 * report_bad_block
 *
 * @params: obj, start, end, fragment, block_id, is_write
 *
 */
function report_bad_block(params) {
    return P.join(
            db.DataBlock.collection.findOne({
                _id: params.block_id
            }),
            db.ObjectPart.collection.findOne(_.extend({
                system: params.obj.system,
                obj: params.obj._id,
            }, _.pick(params,
                'start',
                'end',
                'upload_part_number',
                'part_sequence_number')))
            .then(db.populate('chunk', db.DataChunk))
        )
        .spread(function(bad_block, part) {
            if (!bad_block) {
                dbg.error('report_bad_block: block not found', params);
                throw new Error('report_bad_block: block not found');
            }
            if (!part) {
                dbg.error('report_bad_block: part not found', params);
                throw new Error('report_bad_block: part not found');
            }
            var chunk = part.chunk;
            if (!chunk || String(bad_block.chunk) !== String(chunk._id)) {
                dbg.error('report_bad_block: mismatching chunk for block', bad_block,
                    'and part', part, 'params', params);
                throw new Error('report_bad_block: mismatching chunk for block and part');
            }

            if (params.is_write) {
                var new_block;

                return P.when(db.DataBlock.collection.find({
                        chunk: chunk,
                        deleted: null,
                    }).toArray())
                    .then(db.populate('node', db.Node))
                    .then(function(all_blocks) {
                        var avoid_nodes = _.map(all_blocks, function(block) {
                            return block.node._id.toString();
                        });
                        return policy_allocator.allocate_on_pools(chunk, avoid_nodes);
                    })
                    .then(function(new_block_arg) {
                        new_block = new_block_arg;
                        if (!new_block) {
                            throw new Error('report_bad_block: no nodes for allocation');
                        }
                        new_block.layer = bad_block.layer;
                        new_block.layer_n = bad_block.layer_n;
                        new_block.frag = bad_block.frag;
                        new_block.size = bad_block.size;
                        new_block.digest_type = bad_block.digest_type;
                        new_block.digest_b64 = bad_block.digest_b64;
                        return db.DataBlock.create(new_block);
                    })
                    .then(function() {
                        return policy_allocator.remove_allocation([bad_block]);
                    })
                    .then(function() {
                        dbg.log0('report_bad_block: DONE. create new_block', new_block,
                            'params', params);
                        return block_allocator.get_block_md(new_block);
                    }, function(err) {
                        dbg.error('report_bad_block: ERROR params', params, err.stack || err);
                        throw err;
                    });

            } else {
                // TODO mark the block as bad for next reads and decide when to trigger rebuild
                dbg.log0('report_bad_block: TODO! is_read not yet doing anything');
            }

        });
}

/**
 *
 * chunks_and_objects_count
 *
 */
function chunks_and_objects_count(systemid) {
    return P.join(
            db.DataChunk.collection.count({
                system: systemid,
                deleted: null,
            }),
            db.ObjectMD.collection.count({
                system: systemid,
                deleted: null,
            })
        )
        .spread(function(chunks_num, objects_num) {
            return {
                chunks_num: chunks_num,
                objects_num: objects_num,
            };
        });
}

// UTILS //////////////////////////////////////////////////////////

function get_part_info(params) {
    return P.when(policy_allocator.get_pools_groups(params.chunk.bucket))
        .then(function(pools) {
            //A single pool to be sent back with the MD (if adminfo is provided)
            //In case of spread, take first, in case of mirror take 1 of them (also the first)
            return P.fcall(function() {
                    if (!params.adminfo) {
                        return '';
                    }
                    return P.when(db.Pool
                            .findOne({
                                _id: _.flatten(pools)[0],
                            }).exec())
                        .then(function(p) {
                            return p.name;
                        });
                })
                .then(function(pool) {
                    var rep_pool = pool;

                    return P.when(policy_allocator.analyze_chunk_status_on_pools(params.chunk, params.blocks, pools))
                        .then(function(chunk_status) {
                            var p = _.pick(params.part, 'start', 'end');

                            p.chunk = _.pick(params.chunk,
                                'size',
                                'digest_type',
                                'digest_b64',
                                'compress_type',
                                'compress_size',
                                'cipher_type',
                                'cipher_key_b64',
                                'cipher_iv_b64',
                                'cipher_auth_tag_b64',
                                'data_frags',
                                'lrc_frags');
                            if (params.adminfo) {
                                p.chunk.adminfo = {
                                    health: chunk_status.chunk_health
                                };
                            }
                            p.part_sequence_number = params.part.part_sequence_number;
                            if (params.upload_part_number) {
                                p.upload_part_number = params.upload_part_number;
                            }
                            if (params.set_obj) {
                                p.obj = params.part.obj;
                            }
                            if (params.part.chunk_offset) {
                                p.chunk_offset = params.part.chunk_offset;
                            }

                            p.frags = _.map(chunk_status.frags, function(fragment) {
                                var blocks = params.building && fragment.building_blocks ||
                                    params.adminfo && fragment.blocks ||
                                    fragment.accessible_blocks;

                                var part_fragment = _.pick(fragment, 'layer', 'layer_n', 'frag', 'size');

<<<<<<< HEAD
                        part_fragment.blocks = _.map(blocks, function(block) {
                            var ret = {
                                block_md: block_allocator.get_block_md(block),
                            };
                            var node = block.node;
                            if (params.adminfo) {
                                var adminfo = {
                                    tier_name: 'nodes', // TODO get tier name
                                    node_name: node.name,
                                    node_ip: node.ip,
                                    online: db.Node.is_online(node),
                                };
                                if (node.srvmode) {
                                    adminfo.srvmode = node.srvmode;
=======
                                // take the digest from some block.
                                // TODO better check that the rest of the blocks match...
                                if (fragment.blocks[0]) {
                                    part_fragment.digest_type = fragment.blocks[0].digest_type;
                                    part_fragment.digest_b64 = fragment.blocks[0].digest_b64;
                                } else {
                                    part_fragment.digest_type = '';
                                    part_fragment.digest_b64 = '';
>>>>>>> cf4c5154
                                }

                                if (params.adminfo) {
                                    part_fragment.adminfo = {
                                        health: fragment.health,
                                    };
                                }

                                part_fragment.blocks = _.map(blocks, function(block) {
                                    var ret = {
                                        block_md: block_allocator.get_block_md(block),
                                    };
                                    var node = block.node;
                                    if (params.adminfo) {
                                        var adminfo = {
                                            pool_name: rep_pool,
                                            tier_name: 'nodes', // TODO get real tier name
                                            node_name: node.name,
                                            node_ip: node.ip,
                                            online: node.is_online(),
                                        };
                                        if (node.srvmode) {
                                            adminfo.srvmode = node.srvmode;
                                        }
                                        if (block.building) {
                                            adminfo.building = true;
                                        }
                                        ret.adminfo = adminfo;
                                    }
                                    return ret;
                                });
                                return part_fragment;
                            });

                            return p;
                        });
                });
        });
}

// sanitizing start & end: we want them to be integers, positive, up to obj.size.
function sanitize_object_range(obj, start, end) {
    if (typeof(start) === 'undefined') {
        start = 0;
    }
    // truncate end to the actual object size
    if (typeof(end) !== 'number' || end > obj.size) {
        end = obj.size;
    }
    // force integers
    start = Math.floor(start);
    end = Math.floor(end);
    // force positive
    if (start < 0) {
        start = 0;
    }
    // quick check for empty range
    if (end <= start) {
        return;
    }
    return {
        start: start,
        end: end,
    };
}

function find_consecutive_parts(obj, parts) {
    var start = parts[0].start;
    var end = parts[parts.length - 1].end;
    var upload_part_number = parts[0].upload_part_number;
    var pos = start;
    _.each(parts, function(part) {
        if (pos !== part.start) {
            throw new Error('expected parts to be consecutive');
        }
        if (upload_part_number !== part.upload_part_number) {
            throw new Error('expected parts to have same upload_part_number');
        }
        pos = part.end;
    });
    return P.when(db.ObjectPart.collection.find({
        system: obj.system,
        obj: obj._id,
        upload_part_number: upload_part_number,
        start: {
            // since end is not indexed we query start with both
            // low and high constraint, which allows the index to reduce scan
            $gte: start,
            $lte: end
        },
        end: {
            $lte: end
        },
        deleted: null
    }, {
        sort: 'start'
    }).toArray()).then(function(res) {
        console.log('find_consecutive_parts:', res, 'start', start, 'end', end);
        return res;
    });
}<|MERGE_RESOLUTION|>--- conflicted
+++ resolved
@@ -827,22 +827,6 @@
 
                                 var part_fragment = _.pick(fragment, 'layer', 'layer_n', 'frag', 'size');
 
-<<<<<<< HEAD
-                        part_fragment.blocks = _.map(blocks, function(block) {
-                            var ret = {
-                                block_md: block_allocator.get_block_md(block),
-                            };
-                            var node = block.node;
-                            if (params.adminfo) {
-                                var adminfo = {
-                                    tier_name: 'nodes', // TODO get tier name
-                                    node_name: node.name,
-                                    node_ip: node.ip,
-                                    online: db.Node.is_online(node),
-                                };
-                                if (node.srvmode) {
-                                    adminfo.srvmode = node.srvmode;
-=======
                                 // take the digest from some block.
                                 // TODO better check that the rest of the blocks match...
                                 if (fragment.blocks[0]) {
@@ -851,7 +835,6 @@
                                 } else {
                                     part_fragment.digest_type = '';
                                     part_fragment.digest_b64 = '';
->>>>>>> cf4c5154
                                 }
 
                                 if (params.adminfo) {
@@ -871,7 +854,7 @@
                                             tier_name: 'nodes', // TODO get real tier name
                                             node_name: node.name,
                                             node_ip: node.ip,
-                                            online: node.is_online(),
+                                            online: db.Node.is_online(node),
                                         };
                                         if (node.srvmode) {
                                             adminfo.srvmode = node.srvmode;
