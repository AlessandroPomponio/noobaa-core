import template from './commands-bar.html';
import Disposable from 'disposable';
import ko from 'knockout';
<<<<<<< HEAD
import { uiState } from 'model';
import { refresh, signOut, openDrawer, closeDrawer } from 'actions';
import { waitFor } from 'utils';
=======
import { refresh, openDrawer } from 'actions';
import { sleep } from 'utils';
>>>>>>> c41ccece

class CommandBarViewModel extends Disposable {
    constructor() {
        super();

<<<<<<< HEAD
        this.isDrawerOpen = ko.pureComputed(
            () => !!uiState().drawer
        );

=======
>>>>>>> c41ccece
        this.isRefreshSpinning = ko.observable(false);
    }

    refresh() {
        refresh();
<<<<<<< HEAD

        this.isRefreshSpinning(true);
        waitFor(1000, false).then(this.isRefreshSpinning);
    }
=======
>>>>>>> c41ccece

        this.isRefreshSpinning(true);
        sleep(1000, false).then(this.isRefreshSpinning);
    }

    showAuditLog() {
        openDrawer();
    }
}

export default {
    viewModel: CommandBarViewModel,
    template: template
};<|MERGE_RESOLUTION|>--- conflicted
+++ resolved
@@ -1,38 +1,18 @@
 import template from './commands-bar.html';
 import Disposable from 'disposable';
 import ko from 'knockout';
-<<<<<<< HEAD
-import { uiState } from 'model';
-import { refresh, signOut, openDrawer, closeDrawer } from 'actions';
-import { waitFor } from 'utils';
-=======
 import { refresh, openDrawer } from 'actions';
 import { sleep } from 'utils';
->>>>>>> c41ccece
 
 class CommandBarViewModel extends Disposable {
     constructor() {
         super();
 
-<<<<<<< HEAD
-        this.isDrawerOpen = ko.pureComputed(
-            () => !!uiState().drawer
-        );
-
-=======
->>>>>>> c41ccece
         this.isRefreshSpinning = ko.observable(false);
     }
 
     refresh() {
         refresh();
-<<<<<<< HEAD
-
-        this.isRefreshSpinning(true);
-        waitFor(1000, false).then(this.isRefreshSpinning);
-    }
-=======
->>>>>>> c41ccece
 
         this.isRefreshSpinning(true);
         sleep(1000, false).then(this.isRefreshSpinning);
